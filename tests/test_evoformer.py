--- conflicted
+++ resolved
@@ -134,30 +134,8 @@
         out_repro_msa = out_repro_msa.cpu()
         out_repro_pair = out_repro_pair.cpu()
 
-<<<<<<< HEAD
         assert torch.max(torch.abs(out_repro_msa - out_gt_msa)) < consts.eps
         assert torch.max(torch.abs(out_repro_pair - out_gt_pair)) < consts.eps
-=======
-        self.assertTrue(torch.mean(torch.abs(out_repro_msa - out_gt_msa)) < consts.eps)
-        self.assertTrue(torch.max(torch.abs(out_repro_pair - out_gt_pair)) < consts.eps)
-
-        # Inplace version
-        out_repro_msa, out_repro_pair = model.evoformer.blocks[0](
-            torch.as_tensor(activations["msa"]).cuda(),
-            torch.as_tensor(activations["pair"]).cuda(),
-            torch.as_tensor(masks["msa"]).cuda(),
-            torch.as_tensor(masks["pair"]).cuda(),
-            chunk_size=4,
-            _mask_trans=False,
-            inplace_safe=True,
-        )
-
-        out_repro_msa = out_repro_msa.cpu()
-        out_repro_pair = out_repro_pair.cpu()
-
-        self.assertTrue(torch.mean(torch.abs(out_repro_msa - out_gt_msa)) < consts.eps)
-        self.assertTrue(torch.max(torch.abs(out_repro_pair - out_gt_pair)) < consts.eps)
->>>>>>> 7fdb503e
 
 
 class TestExtraMSAStack(unittest.TestCase):
@@ -288,12 +266,9 @@
             .cpu()
         )
 
-<<<<<<< HEAD
         print(out_gt)
         print(out_repro)
 
-=======
->>>>>>> 7fdb503e
         self.assertTrue(torch.max(torch.abs(out_gt - out_repro)) < consts.eps)
 
 
