--- conflicted
+++ resolved
@@ -112,32 +112,7 @@
         )
 
         # Log it
-<<<<<<< HEAD
-        self.log(
-            "train/loss", 
-            loss, 
-            on_step=True, logger=True,
-        )
-        self.log(
-            "train/loss_epoch", 
-            loss, 
-            on_step=False, on_epoch=True, logger=True,
-        )
-        for loss_name, indiv_loss in loss_breakdown.items():
-            self.log(
-                f"train/{loss_name}", 
-                indiv_loss, 
-                on_step=True, logger=True,
-            )
-
-        with torch.no_grad():
-            other_metrics = self._compute_validation_metrics(batch, outputs) 
-
-        for k,v in other_metrics.items():
-            self.log(f"train/{k}", v, on_step=False, on_epoch=True, logger=True)
-=======
         self._log(loss_breakdown, batch, outputs)
->>>>>>> 3de3bcb9
 
         return loss
 
@@ -163,22 +138,6 @@
         _, loss_breakdown = self.loss(
             outputs, batch, _return_breakdown=True
         )
-<<<<<<< HEAD
-        self.log("val/loss", loss, on_step=False, on_epoch=True, logger=True)
-        for loss_name, indiv_loss in loss_breakdown.items():
-            self.log(
-                f"val/{loss_name}", 
-                indiv_loss, 
-                on_step=False, on_epoch=True, logger=True,
-            )
-
-        other_metrics = self._compute_validation_metrics(
-            batch, outputs, superimposition_metrics=True,
-        ) 
-        for k,v in other_metrics.items():
-            self.log(f"val/{k}", v, on_step=False, on_epoch=True, logger=True)
-=======
->>>>>>> 3de3bcb9
 
         self._log(loss_breakdown, batch, outputs, train=False)
         
