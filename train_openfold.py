--- conflicted
+++ resolved
@@ -82,18 +82,8 @@
                 batch, outputs, superimposition_metrics=(not train)
             )
 
-<<<<<<< HEAD
         for k, v in other_metrics.items():
             self.log(f"{phase}/{k}", v, on_step=False, on_epoch=True, logger=True)
-=======
-        for k,v in other_metrics.items():
-            assert(len(v.shape) == 1)
-            self.log(
-                f"{phase}/{k}",
-                torch.mean(v),
-                on_step=False, on_epoch=True, logger=True
-            )
->>>>>>> 7fdb503e
 
     def training_step(self, batch, batch_idx):
         if self.ema.device != batch["aatype"].device:
@@ -279,14 +269,7 @@
         sd = {k[len("module.") :]: v for k, v in sd.items()}
         model_module.load_state_dict(sd)
         logging.info("Successfully loaded model weights...")
-<<<<<<< HEAD
-
-=======
-    if(args.resume_from_jax_params):
-        model_module.load_from_jax(args.resume_from_jax_params)
-        logging.info(f"Successfully loaded JAX parameters at {args.resume_from_jax_params}...")
- 
->>>>>>> 7fdb503e
+
     # TorchScript components of the model
     if args.script_modules:
         script_preset_(model_module)
@@ -523,16 +506,7 @@
         help="Whether to load just model weights as opposed to training state",
     )
     parser.add_argument(
-<<<<<<< HEAD
         "--log_performance", type=bool_type, default=False, help="Measure performance"
-=======
-        "--resume_from_jax_params", type=str, default=None,
-        help="""Path to an .npz JAX parameter file with which to initialize the model"""
-    )
-    parser.add_argument(
-        "--log_performance", type=bool_type, default=False,
-        help="Measure performance"
->>>>>>> 7fdb503e
     )
     parser.add_argument(
         "--wandb",
