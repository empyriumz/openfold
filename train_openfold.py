--- conflicted
+++ resolved
@@ -1,12 +1,11 @@
 import argparse
 import logging
 import os
-
-# os.environ["CUDA_VISIBLE_DEVICES"] = "0"
-# os.environ["MASTER_ADDR"]="10.119.81.14"
-# os.environ["MASTER_PORT"]="42069"
-# os.environ["NODE_RANK"]="0"
-
+import random
+import sys
+import time
+
+import numpy as np
 import pytorch_lightning as pl
 from pytorch_lightning.callbacks.lr_monitor import LearningRateMonitor
 from pytorch_lightning.callbacks.model_checkpoint import ModelCheckpoint
@@ -15,17 +14,11 @@
 from pytorch_lightning.plugins.environments import SLURMEnvironment
 import torch
 
-<<<<<<< HEAD
 from openfold.config import model_config
-from openfold.data.data_modules import OpenFoldDataModule
-
-=======
-from openfold.config_small import model_config
 from openfold.data.data_modules import (
     OpenFoldDataModule,
     DummyDataLoader,
 )
->>>>>>> f5abc687
 from openfold.model.model import AlphaFold
 from openfold.model.torchscript import script_preset_
 from openfold.np import residue_constants
@@ -39,15 +32,15 @@
 from openfold.utils.seed import seed_everything
 from openfold.utils.superimposition import superimpose
 from openfold.utils.tensor_utils import tensor_tree_map
-from openfold.utils.import_weights import (
-    import_jax_weights_,
-)
 from openfold.utils.validation_metrics import (
     drmsd,
     gdt_ts,
     gdt_ha,
 )
-from scripts.zero_to_fp32 import get_fp32_state_dict_from_zero_checkpoint
+from scripts.zero_to_fp32 import (
+    get_fp32_state_dict_from_zero_checkpoint,
+    get_global_step_from_zero_checkpoint
+)
 
 from openfold.utils.logger import PerformanceLoggingCallback
 
@@ -57,23 +50,11 @@
         super(OpenFoldWrapper, self).__init__()
         self.config = config
         self.model = AlphaFold(config)
-        if self.config.finetune_structure_module:
-            import_jax_weights_(
-                self.model, config.param_path, version=config.model_name
-            )
-            self.model.input_embedder.requires_grad_(requires_grad=False)
-            self.model.recycling_embedder.requires_grad_(requires_grad=False)
-            self.model.template_angle_embedder.requires_grad_(requires_grad=False)
-            self.model.template_pair_embedder.requires_grad_(requires_grad=False)
-            self.model.template_pair_stack.requires_grad_(requires_grad=False)
-            self.model.template_pointwise_att.requires_grad_(requires_grad=False)
-            self.model.extra_msa_embedder.requires_grad_(requires_grad=False)
-            self.model.extra_msa_stack.requires_grad_(requires_grad=False)
-            self.model.evoformer.requires_grad_(requires_grad=False)
-
         self.loss = AlphaFoldLoss(config.loss)
-        self.ema = ExponentialMovingAverage(model=self.model, decay=config.ema.decay)
-
+        self.ema = ExponentialMovingAverage(
+            model=self.model, decay=config.ema.decay
+        )
+        
         self.cached_weights = None
         self.last_lr_step = -1
 
@@ -84,32 +65,34 @@
         phase = "train" if train else "val"
         for loss_name, indiv_loss in loss_breakdown.items():
             self.log(
-                f"{phase}/{loss_name}",
-                indiv_loss,
-                on_step=train,
-                on_epoch=(not train),
-                logger=True,
+                f"{phase}/{loss_name}", 
+                indiv_loss, 
+                on_step=train, on_epoch=(not train), logger=True,
             )
 
-            if train:
+            if(train):
                 self.log(
                     f"{phase}/{loss_name}_epoch",
                     indiv_loss,
-                    on_step=False,
-                    on_epoch=True,
-                    logger=True,
+                    on_step=False, on_epoch=True, logger=True,
                 )
 
         with torch.no_grad():
             other_metrics = self._compute_validation_metrics(
-                batch, outputs, superimposition_metrics=(not train)
+                batch, 
+                outputs,
+                superimposition_metrics=(not train)
             )
 
-        for k, v in other_metrics.items():
-            self.log(f"{phase}/{k}", v, on_step=False, on_epoch=True, logger=True)
+        for k,v in other_metrics.items():
+            self.log(
+                f"{phase}/{k}", 
+                v, 
+                on_step=False, on_epoch=True, logger=True
+            )
 
     def training_step(self, batch, batch_idx):
-        if self.ema.device != batch["aatype"].device:
+        if(self.ema.device != batch["aatype"].device):
             self.ema.to(batch["aatype"].device)
 
         # Run the model
@@ -119,7 +102,9 @@
         batch = tensor_tree_map(lambda t: t[..., -1], batch)
 
         # Compute loss
-        loss, loss_breakdown = self.loss(outputs, batch, _return_breakdown=True)
+        loss, loss_breakdown = self.loss(
+            outputs, batch, _return_breakdown=True
+        )
 
         # Log it
         self._log(loss_breakdown, batch, outputs)
@@ -131,38 +116,42 @@
 
     def validation_step(self, batch, batch_idx):
         # At the start of validation, load the EMA weights
-        if self.cached_weights is None:
+        if(self.cached_weights is None):
             # model.state_dict() contains references to model weights rather
-            # than copies. Therefore, we need to clone them before calling
+            # than copies. Therefore, we need to clone them before calling 
             # load_state_dict().
             clone_param = lambda t: t.detach().clone()
             self.cached_weights = tensor_tree_map(clone_param, self.model.state_dict())
             self.model.load_state_dict(self.ema.state_dict()["params"])
-
+       
         # Run the model
         outputs = self(batch)
         batch = tensor_tree_map(lambda t: t[..., -1], batch)
 
         # Compute loss and other metrics
-        batch["use_clamped_fape"] = 0.0
-        _, loss_breakdown = self.loss(outputs, batch, _return_breakdown=True)
+        batch["use_clamped_fape"] = 0.
+        _, loss_breakdown = self.loss(
+            outputs, batch, _return_breakdown=True
+        )
 
         self._log(loss_breakdown, batch, outputs, train=False)
-
+        
     def validation_epoch_end(self, _):
         # Restore the model weights to normal
         self.model.load_state_dict(self.cached_weights)
         self.cached_weights = None
 
-    def _compute_validation_metrics(
-        self, batch, outputs, superimposition_metrics=False
+    def _compute_validation_metrics(self, 
+        batch, 
+        outputs, 
+        superimposition_metrics=False
     ):
         metrics = {}
-
+        
         gt_coords = batch["all_atom_positions"]
         pred_coords = outputs["final_atom_positions"]
         all_atom_mask = batch["all_atom_mask"]
-
+    
         # This is super janky for superimposition. Fix later
         gt_coords_masked = gt_coords * all_atom_mask[..., None]
         pred_coords_masked = pred_coords * all_atom_mask[..., None]
@@ -170,7 +159,7 @@
         gt_coords_masked_ca = gt_coords_masked[..., ca_pos, :]
         pred_coords_masked_ca = pred_coords_masked[..., ca_pos, :]
         all_atom_mask_ca = all_atom_mask[..., ca_pos]
-
+    
         lddt_ca_score = lddt_ca(
             pred_coords,
             gt_coords,
@@ -178,31 +167,20 @@
             eps=self.config.globals.eps,
             per_residue=False,
         )
-
+   
         metrics["lddt_ca"] = lddt_ca_score
-
-<<<<<<< HEAD
-        drmsd_ca_score = compute_drmsd(
-=======
+   
         drmsd_ca_score = drmsd(
->>>>>>> f5abc687
             pred_coords_masked_ca,
             gt_coords_masked_ca,
-            mask=all_atom_mask_ca,  # still required here to compute n
-        )
-
+            mask=all_atom_mask_ca, # still required here to compute n
+        )
+   
         metrics["drmsd_ca"] = drmsd_ca_score
-
-        if superimposition_metrics:
-<<<<<<< HEAD
-            superimposed_pred, _ = superimpose(
-                gt_coords_masked_ca, pred_coords_masked_ca
-=======
+    
+        if(superimposition_metrics):
             superimposed_pred, alignment_rmsd = superimpose(
-                gt_coords_masked_ca,
-                pred_coords_masked_ca,
-                all_atom_mask_ca,
->>>>>>> f5abc687
+                gt_coords_masked_ca, pred_coords_masked_ca, all_atom_mask_ca,
             )
             gdt_ts_score = gdt_ts(
                 superimposed_pred, gt_coords_masked_ca, all_atom_mask_ca
@@ -214,21 +192,30 @@
             metrics["alignment_rmsd"] = alignment_rmsd
             metrics["gdt_ts"] = gdt_ts_score
             metrics["gdt_ha"] = gdt_ha_score
-
+    
         return metrics
 
-    def configure_optimizers(
-        self,
+    def configure_optimizers(self, 
         learning_rate: float = 1e-3,
         eps: float = 1e-5,
     ) -> torch.optim.Adam:
-        #        return torch.optim.Adam(
-        #            self.model.parameters(),
-        #            lr=learning_rate,
-        #            eps=eps
-        #        )
+#        return torch.optim.Adam(
+#            self.model.parameters(),
+#            lr=learning_rate,
+#            eps=eps
+#        )
         # Ignored as long as a DeepSpeed optimizer is configured
-        optimizer = torch.optim.Adam(self.model.parameters(), lr=learning_rate, eps=eps)
+        optimizer = torch.optim.Adam(
+            self.model.parameters(), 
+            lr=learning_rate, 
+            eps=eps
+        )
+
+        if self.last_lr_step != -1:
+            for group in optimizer.param_groups:
+                if 'initial_lr' not in group:
+                    group['initial_lr'] = learning_rate
+
         lr_scheduler = AlphaFoldLRScheduler(
             optimizer,
         )
@@ -239,15 +226,13 @@
                 "scheduler": lr_scheduler,
                 "interval": "step",
                 "name": "AlphaFoldLRScheduler",
-            },
+            }
         }
 
     def on_load_checkpoint(self, checkpoint):
         ema = checkpoint["ema"]
-        if not self.model.template_config.enabled:
-            ema["params"] = {
-                k: v for k, v in ema["params"].items() if not "template" in k
-            }
+        if(not self.model.template_config.enabled):
+            ema["params"] = {k:v for k,v in ema["params"].items() if not "template" in k}
         self.ema.load_state_dict(ema)
 
     def on_save_checkpoint(self, checkpoint):
@@ -258,44 +243,49 @@
 
 
 def main(args):
-    if args.seed is not None:
-        seed_everything(args.seed)
+    if(args.seed is not None):
+        seed_everything(args.seed) 
 
     config = model_config(
-        args.config_preset, train=True, low_prec=(args.precision == "16")
-    )
-<<<<<<< HEAD
-    if args.finetune_structure_module:
-        config["finetune_structure_module"] = True
-        config["param_path"] = args.param_path
-        config["model_name"] = args.model_name
-=======
-
->>>>>>> f5abc687
+        args.config_preset, 
+        train=True, 
+        low_prec=(str(args.precision) == "16")
+    ) 
+    
     model_module = OpenFoldWrapper(config)
-    if args.resume_from_ckpt and args.resume_model_weights_only:
-        sd = get_fp32_state_dict_from_zero_checkpoint(args.resume_from_ckpt)
-        sd = {k[len("module.") :]: v for k, v in sd.items()}
+    if(args.resume_from_ckpt):
+        if(os.path.isdir(args.resume_from_ckpt)):  
+            last_global_step = get_global_step_from_zero_checkpoint(args.resume_from_ckpt)
+        else:
+            sd = torch.load(args.resume_from_ckpt)
+            last_global_step = int(sd['global_step'])
+        model_module.resume_last_lr_step(last_global_step)
+        logging.info("Successfully loaded last lr step...")
+    if(args.resume_from_ckpt and args.resume_model_weights_only):
+        if(os.path.isdir(args.resume_from_ckpt)):
+            sd = get_fp32_state_dict_from_zero_checkpoint(args.resume_from_ckpt)
+        else:
+            sd = torch.load(args.resume_from_ckpt)
+        sd = {k[len("module."):]:v for k,v in sd.items()}
         model_module.load_state_dict(sd)
         logging.info("Successfully loaded model weights...")
-
+ 
     # TorchScript components of the model
-    if args.script_modules:
+    if(args.script_modules):
         script_preset_(model_module)
 
-<<<<<<< HEAD
-=======
-    # data_module = DummyDataLoader("new_batch.pickle")
->>>>>>> f5abc687
+    #data_module = DummyDataLoader("new_batch.pickle")
     data_module = OpenFoldDataModule(
-        config=config.data, batch_seed=args.seed, **vars(args)
+        config=config.data, 
+        batch_seed=args.seed,
+        **vars(args)
     )
 
     data_module.prepare_data()
     data_module.setup()
-
+    
     callbacks = []
-    if args.checkpoint_every_epoch:
+    if(args.checkpoint_every_epoch):
         mc = ModelCheckpoint(
             every_n_epochs=1,
             auto_insert_metric_name=False,
@@ -303,7 +293,7 @@
         )
         callbacks.append(mc)
 
-    if args.early_stopping:
+    if(args.early_stopping):
         es = EarlyStoppingVerbose(
             monitor="val/lddt_ca",
             min_delta=args.min_delta,
@@ -314,54 +304,46 @@
             strict=True,
         )
         callbacks.append(es)
-    num_gpus = args.gpus if isinstance(args.gpus, int) else len(args.gpus)
-
-    if args.log_performance:
-<<<<<<< HEAD
-        global_batch_size = args.num_nodes * num_gpus
-=======
+
+    if(args.log_performance):
         global_batch_size = args.num_nodes * args.gpus
->>>>>>> f5abc687
         perf = PerformanceLoggingCallback(
             log_file=os.path.join(args.output_dir, "performance_log.json"),
             global_batch_size=global_batch_size,
         )
         callbacks.append(perf)
 
-    if args.log_lr:
+    if(args.log_lr):
         lr_monitor = LearningRateMonitor(logging_interval="step")
         callbacks.append(lr_monitor)
 
     loggers = []
-    if args.wandb:
+    if(args.wandb):
         wdb_logger = WandbLogger(
             name=args.experiment_name,
             save_dir=args.output_dir,
             id=args.wandb_id,
             project=args.wandb_project,
-            **{"entity": args.wandb_entity},
+            **{"entity": args.wandb_entity}
         )
         loggers.append(wdb_logger)
 
-    if args.deepspeed_config_path is not None:
+    if(args.deepspeed_config_path is not None):
         strategy = DeepSpeedPlugin(
             config=args.deepspeed_config_path,
         )
-        if args.wandb:
+        if(args.wandb):
             wdb_logger.experiment.save(args.deepspeed_config_path)
             wdb_logger.experiment.save("openfold/config.py")
-    elif (args.gpus is not None and num_gpus > 1) or args.num_nodes > 1:
+    elif (args.gpus is not None and args.gpus > 1) or args.num_nodes > 1:
         strategy = DDPPlugin(find_unused_parameters=False)
     else:
         strategy = None
-<<<<<<< HEAD
-=======
-
-    if args.wandb:
+ 
+    if(args.wandb):
         freeze_path = f"{wdb_logger.experiment.dir}/package_versions.txt"
         os.system(f"{sys.executable} -m pip freeze > {freeze_path}")
         wdb_logger.experiment.save(f"{freeze_path}")
->>>>>>> f5abc687
 
     trainer = pl.Trainer.from_argparse_args(
         args,
@@ -369,16 +351,15 @@
         strategy=strategy,
         callbacks=callbacks,
         logger=loggers,
-        auto_select_gpus=True,
-    )
-
-    if args.resume_model_weights_only:
+    )
+
+    if(args.resume_model_weights_only):
         ckpt_path = None
     else:
         ckpt_path = args.resume_from_ckpt
-    os.environ["NCCL_DEBUG"] = "INFO"
+
     trainer.fit(
-        model_module,
+        model_module, 
         datamodule=data_module,
         ckpt_path=ckpt_path,
     )
@@ -386,286 +367,183 @@
 
 def bool_type(bool_str: str):
     bool_str_lower = bool_str.lower()
-    if bool_str_lower in ("false", "f", "no", "n", "0"):
+    if bool_str_lower in ('false', 'f', 'no', 'n', '0'):
         return False
-    elif bool_str_lower in ("true", "t", "yes", "y", "1"):
+    elif bool_str_lower in ('true', 't', 'yes', 'y', '1'):
         return True
     else:
-        raise ValueError(f"Cannot interpret {bool_str} as bool")
+        raise ValueError(f'Cannot interpret {bool_str} as bool')
 
 
 if __name__ == "__main__":
     parser = argparse.ArgumentParser()
     parser.add_argument(
-        "train_data_dir", type=str, help="Directory containing training mmCIF files"
-    )
-    parser.add_argument(
-        "train_alignment_dir",
-        type=str,
-        help="Directory containing precomputed training alignments",
-    )
-    parser.add_argument(
-        "template_mmcif_dir",
-        type=str,
-        help="Directory containing mmCIF files to search for templates",
-    )
-    parser.add_argument(
-        "output_dir",
-        type=str,
-        help="""Directory in which to output checkpoints, logs, etc. Ignored
-                if not on rank 0""",
-    )
-    parser.add_argument(
-        "max_template_date",
-        type=str,
-        help="""Cutoff for all templates. In training mode, templates are also 
-                filtered by the release date of the target""",
-    )
-    parser.add_argument(
-        "--distillation_data_dir",
-        type=str,
-        default=None,
-        help="Directory containing training PDB files",
-    )
-    parser.add_argument(
-        "--distillation_alignment_dir",
-        type=str,
-        default=None,
-        help="Directory containing precomputed distillation alignments",
-    )
-    parser.add_argument(
-        "--val_data_dir",
-        type=str,
-        default=None,
-        help="Directory containing validation mmCIF files",
-    )
-    parser.add_argument(
-        "--val_alignment_dir",
-        type=str,
-        default=None,
-        help="Directory containing precomputed validation alignments",
-    )
-    parser.add_argument(
-        "--kalign_binary_path",
-        type=str,
-        default="/usr/bin/kalign",
-        help="Path to the kalign binary",
-    )
-    parser.add_argument(
-<<<<<<< HEAD
-        "--train_mapping_path",
-        type=str,
-        default=None,
-        help="""Optional path to a .json file containing a mapping from
-                consecutive numerical indices to sample names. Used to filter
-                the training set""",
-    )
-    parser.add_argument(
-        "--distillation_mapping_path",
-        type=str,
-        default=None,
-        help="""See --train_mapping_path""",
-=======
-        "--train_filter_path",
-        type=str,
-        default=None,
-        help="""Optional path to a text file containing names of training
+        "train_data_dir", type=str,
+        help="Directory containing training mmCIF files"
+    )
+    parser.add_argument(
+        "train_alignment_dir", type=str,
+        help="Directory containing precomputed training alignments"
+    )
+    parser.add_argument(
+        "template_mmcif_dir", type=str,
+        help="Directory containing mmCIF files to search for templates"
+    )
+    parser.add_argument(
+        "output_dir", type=str,
+        help='''Directory in which to output checkpoints, logs, etc. Ignored
+                if not on rank 0'''
+    )
+    parser.add_argument(
+        "max_template_date", type=str,
+        help='''Cutoff for all templates. In training mode, templates are also 
+                filtered by the release date of the target'''
+    )
+    parser.add_argument(
+        "--distillation_data_dir", type=str, default=None,
+        help="Directory containing training PDB files"
+    )
+    parser.add_argument(
+        "--distillation_alignment_dir", type=str, default=None,
+        help="Directory containing precomputed distillation alignments"
+    )
+    parser.add_argument(
+        "--val_data_dir", type=str, default=None,
+        help="Directory containing validation mmCIF files"
+    )
+    parser.add_argument(
+        "--val_alignment_dir", type=str, default=None,
+        help="Directory containing precomputed validation alignments"
+    )
+    parser.add_argument(
+        "--kalign_binary_path", type=str, default='/usr/bin/kalign',
+        help="Path to the kalign binary"
+    )
+    parser.add_argument(
+        "--train_filter_path", type=str, default=None,
+        help='''Optional path to a text file containing names of training
                 examples to include, one per line. Used to filter the training 
-                set""",
-    )
-    parser.add_argument(
-        "--distillation_filter_path",
-        type=str,
-        default=None,
-        help="""See --train_filter_path""",
->>>>>>> f5abc687
-    )
-    parser.add_argument(
-        "--obsolete_pdbs_file_path",
-        type=str,
-        default=None,
+                set'''
+    )
+    parser.add_argument(
+        "--distillation_filter_path", type=str, default=None,
+        help="""See --train_filter_path"""
+    )
+    parser.add_argument(
+        "--obsolete_pdbs_file_path", type=str, default=None,
         help="""Path to obsolete.dat file containing list of obsolete PDBs and 
-             their replacements.""",
-    )
-    parser.add_argument(
-        "--template_release_dates_cache_path",
-        type=str,
-        default=None,
+             their replacements."""
+    )
+    parser.add_argument(
+        "--template_release_dates_cache_path", type=str, default=None,
         help="""Output of scripts/generate_mmcif_cache.py run on template mmCIF
-                files.""",
-    )
-    parser.add_argument(
-        "--use_small_bfd",
-        type=bool_type,
-        default=False,
-        help="Whether to use a reduced version of the BFD database",
-    )
-    parser.add_argument("--seed", type=int, default=None, help="Random seed")
-    parser.add_argument(
-        "--deepspeed_config_path",
-        type=str,
-        default=None,
-        help="Path to DeepSpeed config. If not provided, DeepSpeed is disabled",
-    )
-    parser.add_argument(
-        "--checkpoint_every_epoch",
-        action="store_true",
-        default=False,
-        help="""Whether to checkpoint at the end of every training epoch""",
-    )
-    parser.add_argument(
-        "--early_stopping",
-        type=bool_type,
-        default=False,
-        help="Whether to stop training when validation loss fails to decrease",
-    )
-    parser.add_argument(
-        "--min_delta",
-        type=float,
-        default=0,
+                files."""
+    )
+    parser.add_argument(
+        "--use_small_bfd", type=bool_type, default=False,
+        help="Whether to use a reduced version of the BFD database"
+    )
+    parser.add_argument(
+        "--seed", type=int, default=None,
+        help="Random seed"
+    )
+    parser.add_argument(
+        "--deepspeed_config_path", type=str, default=None,
+        help="Path to DeepSpeed config. If not provided, DeepSpeed is disabled"
+    )
+    parser.add_argument(
+        "--checkpoint_every_epoch", action="store_true", default=False,
+        help="""Whether to checkpoint at the end of every training epoch"""
+    )
+    parser.add_argument(
+        "--early_stopping", type=bool_type, default=False,
+        help="Whether to stop training when validation loss fails to decrease"
+    )
+    parser.add_argument(
+        "--min_delta", type=float, default=0,
         help="""The smallest decrease in validation loss that counts as an 
-                improvement for the purposes of early stopping""",
-    )
-    parser.add_argument(
-        "--patience", type=int, default=3, help="Early stopping patience"
-    )
-    parser.add_argument(
-        "--resume_from_ckpt",
-        type=str,
-        default=None,
-        help="Path to a model checkpoint from which to restore training state",
-    )
-    parser.add_argument(
-        "--resume_model_weights_only",
-        type=bool_type,
-        default=False,
-        help="Whether to load just model weights as opposed to training state",
-    )
-    parser.add_argument(
-        "--log_performance", type=bool_type, default=False, help="Measure performance"
-    )
-    parser.add_argument(
-        "--wandb",
-        action="store_true",
-        default=False,
-        help="Whether to log metrics to Weights & Biases",
-    )
-    parser.add_argument(
-        "--experiment_name",
-        type=str,
-        default=None,
-        help="Name of the current experiment. Used for wandb logging",
-    )
-    parser.add_argument(
-        "--wandb_id", type=str, default=None, help="ID of a previous run to be resumed"
-    )
-    parser.add_argument(
-        "--wandb_project",
-        type=str,
-        default=None,
-        help="Name of the wandb project to which this run will belong",
-    )
-    parser.add_argument(
-        "--wandb_entity",
-        type=str,
-        default=None,
-        help="wandb username or team name to which runs are attributed",
-    )
-    parser.add_argument(
-        "--script_modules",
-        type=bool_type,
-        default=False,
-<<<<<<< HEAD
-        help="Whether to TorchScript eligible components of them model",
-=======
-        help="Whether to TorchScript eligible components of the model",
->>>>>>> f5abc687
-    )
-    parser.add_argument(
-        "--train_chain_data_cache_path",
-        type=str,
-        default=None,
-    )
-    parser.add_argument(
-        "--distillation_chain_data_cache_path",
-        type=str,
-        default=None,
-    )
-    parser.add_argument(
-        "--train_epoch_len",
-        type=int,
-        default=10000,
+                improvement for the purposes of early stopping"""
+    )
+    parser.add_argument(
+        "--patience", type=int, default=3,
+        help="Early stopping patience"
+    )
+    parser.add_argument(
+        "--resume_from_ckpt", type=str, default=None,
+        help="Path to a model checkpoint from which to restore training state"
+    )
+    parser.add_argument(
+        "--resume_model_weights_only", type=bool_type, default=False,
+        help="Whether to load just model weights as opposed to training state"
+    )
+    parser.add_argument(
+        "--log_performance", type=bool_type, default=False,
+        help="Measure performance"
+    )
+    parser.add_argument(
+        "--wandb", action="store_true", default=False,
+        help="Whether to log metrics to Weights & Biases"
+    )
+    parser.add_argument(
+        "--experiment_name", type=str, default=None,
+        help="Name of the current experiment. Used for wandb logging"
+    )
+    parser.add_argument(
+        "--wandb_id", type=str, default=None,
+        help="ID of a previous run to be resumed"
+    )
+    parser.add_argument(
+        "--wandb_project", type=str, default=None,
+        help="Name of the wandb project to which this run will belong"
+    )
+    parser.add_argument(
+        "--wandb_entity", type=str, default=None,
+        help="wandb username or team name to which runs are attributed"
+    )
+    parser.add_argument(
+        "--script_modules", type=bool_type, default=False,
+        help="Whether to TorchScript eligible components of them model"
+    )
+    parser.add_argument(
+        "--train_chain_data_cache_path", type=str, default=None,
+    )
+    parser.add_argument(
+        "--distillation_chain_data_cache_path", type=str, default=None,
+    )
+    parser.add_argument(
+        "--train_epoch_len", type=int, default=10000,
         help=(
             "The virtual length of each training epoch. Stochastic filtering "
             "of training data means that training datasets have no "
             "well-defined length. This virtual length affects frequency of "
             "validation & checkpointing (by default, one of each per epoch)."
-        ),
-    )
-    parser.add_argument(
-        "--log_lr",
-        action="store_true",
-        default=False,
-        help="Whether to log the actual learning rate",
-    )
-    parser.add_argument(
-        "--config_preset",
-        type=str,
-        default="initial_training",
+        )
+    )
+    parser.add_argument(
+        "--log_lr", action="store_true", default=False,
+        help="Whether to log the actual learning rate"
+    )
+    parser.add_argument(
+        "--config_preset", type=str, default="initial_training",
         help=(
             'Config setting. Choose e.g. "initial_training", "finetuning", '
             '"model_1", etc. By default, the actual values in the config are '
-            "used."
-        ),
-<<<<<<< HEAD
-    )
-    parser.add_argument(
-        "--_alignment_index_path",
-        type=str,
-        default=None,
-    )
-    parser.add_argument(
-        "--param_path",
-        type=str,
-        default=None,
-        help="""Path to model parameters. If None, parameters are selected
-             automatically according to the model name from 
-             openfold/resources/params""",
-    )
-    parser.add_argument(
-        "--model_name",
-        type=str,
-        default="model_3",
-        help="""Name of a model config. Choose one of model_{1-5} or 
-             model_{1-5}_ptm, as defined on the AlphaFold GitHub.""",
-    )
-    parser.add_argument(
-        "--finetune_structure_module",
-        type=bool_type,
-        default=True,
-        help="Whether to train structure module only",
-=======
-    )
-    parser.add_argument(
-        "--_distillation_structure_index_path",
-        type=str,
-        default=None,
-    )
-    parser.add_argument(
-        "--alignment_index_path",
-        type=str,
-        default=None,
-        help="Training alignment index. See the README for instructions.",
->>>>>>> f5abc687
-    )
-    parser.add_argument(
-        "--distillation_alignment_index_path",
-        type=str,
-        default=None,
-        help="Distillation alignment index. See the README for instructions.",
+            'used.'
+        )
+    )
+    parser.add_argument(
+        "--_distillation_structure_index_path", type=str, default=None,
+    )
+    parser.add_argument(
+        "--alignment_index_path", type=str, default=None,
+        help="Training alignment index. See the README for instructions."
+    )
+    parser.add_argument(
+        "--distillation_alignment_index_path", type=str, default=None,
+        help="Distillation alignment index. See the README for instructions."
     )
     parser = pl.Trainer.add_argparse_args(parser)
-
+   
     # Disable the initial validation pass
     parser.set_defaults(
         num_sanity_val_steps=0,
@@ -673,21 +551,20 @@
 
     # Remove some buggy/redundant arguments introduced by the Trainer
     remove_arguments(
-        parser,
+        parser, 
         [
-            "--accelerator",
+            "--accelerator", 
             "--resume_from_checkpoint",
             "--reload_dataloaders_every_epoch",
             "--reload_dataloaders_every_n_epochs",
-        ],
-    )
+        ]
+    ) 
 
     args = parser.parse_args()
 
-    if args.seed is None and (
-        (args.gpus is not None and args.gpus > 1)
-        or (args.num_nodes is not None and args.num_nodes > 1)
-    ):
+    if(args.seed is None and 
+        ((args.gpus is not None and args.gpus > 1) or 
+         (args.num_nodes is not None and args.num_nodes > 1))):
         raise ValueError("For distributed training, --seed must be specified")
 
     if(str(args.precision) == "16" and args.deepspeed_config_path is not None):
@@ -695,8 +572,5 @@
 
     # This re-applies the training-time filters at the beginning of every epoch
     args.reload_dataloaders_every_n_epochs = 1
-    if args.param_path is None:
-        args.param_path = os.path.join(
-            "openfold", "resources", "params", "params_" + args.model_name + ".npz"
-        )
+
     main(args)