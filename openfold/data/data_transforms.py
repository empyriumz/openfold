--- conflicted
+++ resolved
@@ -238,12 +238,7 @@
 def block_delete_msa(protein, config):
     num_seq = protein["msa"].shape[0]
     block_num_seq = torch.floor(
-<<<<<<< HEAD
         torch.tensor(num_seq, dtype=torch.float32) * config.msa_fraction_per_block
-=======
-        torch.tensor(num_seq, dtype=torch.float32, device=protein["msa"].device)
-        * config.msa_fraction_per_block
->>>>>>> 591d10d2
     ).to(torch.int32)
 
     if config.randomize_num_blocks:
