# Copyright 2021 AlQuraishi Laboratory
# Copyright 2021 DeepMind Technologies Limited
#
# Licensed under the Apache License, Version 2.0 (the "License");
# you may not use this file except in compliance with the License.
# You may obtain a copy of the License at
#
#      http://www.apache.org/licenses/LICENSE-2.0
#
# Unless required by applicable law or agreed to in writing, software
# distributed under the License is distributed on an "AS IS" BASIS,
# WITHOUT WARRANTIES OR CONDITIONS OF ANY KIND, either express or implied.
# See the License for the specific language governing permissions and
# limitations under the License.

import copy
from typing import Mapping, Tuple, List, Dict, Sequence

import ml_collections
import numpy as np
import torch

from openfold.data import input_pipeline


FeatureDict = Mapping[str, np.ndarray]
TensorDict = Dict[str, torch.Tensor]


def np_to_tensor_dict(
    np_example: Mapping[str, np.ndarray],
    features: Sequence[str],
) -> TensorDict:
    """Creates dict of tensors from a dict of NumPy arrays.

    Args:
        np_example: A dict of NumPy feature arrays.
        features: A list of strings of feature names to be returned in the dataset.

    Returns:
        A dictionary of features mapping feature names to features. Only the given
        features are returned, all other ones are filtered out.
    """
    tensor_dict = {k: torch.tensor(v) for k, v in np_example.items() if k in features}
<<<<<<< HEAD
=======

>>>>>>> f5abc687
    return tensor_dict


def make_data_config(
    config: ml_collections.ConfigDict,
    mode: str,
    num_res: int,
) -> Tuple[ml_collections.ConfigDict, List[str]]:
    cfg = copy.deepcopy(config)
    mode_cfg = cfg[mode]
    with cfg.unlocked():
        if mode_cfg.crop_size is None:
            mode_cfg.crop_size = num_res

    feature_names = cfg.common.unsupervised_features

    if cfg.common.use_templates:
        feature_names += cfg.common.template_features

    if cfg[mode].supervised:
        feature_names += cfg.supervised.supervised_features

    return cfg, feature_names


def np_example_to_features(
    np_example: FeatureDict,
    config: ml_collections.ConfigDict,
    mode: str,
):
    np_example = dict(np_example)
    num_res = int(np_example["seq_length"][0])
    cfg, feature_names = make_data_config(config, mode=mode, num_res=num_res)

    if "deletion_matrix_int" in np_example:
        np_example["deletion_matrix"] = np_example.pop("deletion_matrix_int").astype(
            np.float32
        )

    tensor_dict = np_to_tensor_dict(np_example=np_example, features=feature_names)
    with torch.no_grad():
        features = input_pipeline.process_tensors_from_config(
            tensor_dict,
            cfg.common,
            cfg[mode],
        )

    if mode == "train":
        p = torch.rand(1).item()
        use_clamped_fape_value = float(p < cfg.supervised.clamp_prob)
        features["use_clamped_fape"] = torch.full(
            size=[cfg.common.max_recycling_iters + 1],
            fill_value=use_clamped_fape_value,
            dtype=torch.float32,
        )
    else:
        features["use_clamped_fape"] = torch.full(
            size=[cfg.common.max_recycling_iters + 1],
            fill_value=0.0,
            dtype=torch.float32,
        )

    return {k: v for k, v in features.items()}


class FeaturePipeline:
    def __init__(
        self,
        config: ml_collections.ConfigDict,
    ):
        self.config = config

    def process_features(
        self,
        raw_features: FeatureDict,
        mode: str = "train",
    ) -> FeatureDict:
        return np_example_to_features(
            np_example=raw_features,
            config=self.config,
            mode=mode,
        )<|MERGE_RESOLUTION|>--- conflicted
+++ resolved
@@ -42,10 +42,7 @@
         features are returned, all other ones are filtered out.
     """
     tensor_dict = {k: torch.tensor(v) for k, v in np_example.items() if k in features}
-<<<<<<< HEAD
-=======
 
->>>>>>> f5abc687
     return tensor_dict
 
 
