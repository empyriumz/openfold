--- conflicted
+++ resolved
@@ -1007,14 +1007,7 @@
             if prefilter_result.valid:
                 filtered.append(hit)
 
-<<<<<<< HEAD
         filtered = list(sorted(filtered, key=lambda x: x.sum_probs, reverse=True))
-=======
-        filtered = list(
-            sorted(filtered, key=lambda x: x.sum_probs, reverse=True)
-        )
-
->>>>>>> 236c6865
         idx = list(range(len(filtered)))
         if self._shuffle_top_k_prefiltered:
             stk = self._shuffle_top_k_prefiltered
