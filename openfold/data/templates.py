# Copyright 2021 AlQuraishi Laboratory
# Copyright 2021 DeepMind Technologies Limited
#
# Licensed under the Apache License, Version 2.0 (the "License");
# you may not use this file except in compliance with the License.
# You may obtain a copy of the License at
#
#      http://www.apache.org/licenses/LICENSE-2.0
#
# Unless required by applicable law or agreed to in writing, software
# distributed under the License is distributed on an "AS IS" BASIS,
# WITHOUT WARRANTIES OR CONDITIONS OF ANY KIND, either express or implied.
# See the License for the specific language governing permissions and
# limitations under the License.

"""Functions for getting templates and calculating template features."""
import dataclasses
import datetime
import glob
import json
import logging
import os
import re
from typing import Any, Dict, Mapping, Optional, Sequence, Tuple
from pathlib import Path
from io import StringIO
import shutil
from contextlib import redirect_stdout
import numpy as np

from openfold.data import parsers, mmcif_parsing
from openfold.data.errors import Error
from openfold.data.tools import kalign
from openfold.data.tools.utils import to_date
from openfold.np import residue_constants


class NoChainsError(Error):
    """An error indicating that template mmCIF didn't have any chains."""


class SequenceNotInTemplateError(Error):
    """An error indicating that template mmCIF didn't contain the sequence."""


class NoAtomDataInTemplateError(Error):
    """An error indicating that template mmCIF didn't contain atom positions."""


class TemplateAtomMaskAllZerosError(Error):
    """An error indicating that template mmCIF had all atom positions masked."""


class QueryToTemplateAlignError(Error):
    """An error indicating that the query can't be aligned to the template."""


class CaDistanceError(Error):
    """An error indicating that a CA atom distance exceeds a threshold."""


# Prefilter exceptions.
class PrefilterError(Exception):
    """A base class for template prefilter exceptions."""


class DateError(PrefilterError):
    """An error indicating that the hit date was after the max allowed date."""


class PdbIdError(PrefilterError):
    """An error indicating that the hit PDB ID was identical to the query."""


class AlignRatioError(PrefilterError):
    """An error indicating that the hit align ratio to the query was too small."""


class DuplicateError(PrefilterError):
    """An error indicating that the hit was an exact subsequence of the query."""


class LengthError(PrefilterError):
    """An error indicating that the hit was too short."""


TEMPLATE_FEATURES = {
    "template_aatype": np.int64,
    "template_all_atom_mask": np.float64,
    "template_all_atom_positions": np.float64,
    "template_domain_names": np.object,
    "template_sequence": np.object,
    "template_sum_probs": np.float32,
}


def _get_pdb_id_and_chain(hit: parsers.TemplateHit) -> Tuple[str, str]:
    """Returns PDB id and chain id for an HHSearch Hit."""
    # PDB ID: 4 letters. Chain ID: 1+ alphanumeric letters or "." if unknown.
    id_match = re.match(r"[a-zA-Z\d]{4}_[a-zA-Z0-9.]+", hit.name)
    if not id_match:
        raise ValueError(f"hit.name did not start with PDBID_chain: {hit.name}")
    pdb_id, chain_id = id_match.group(0).split("_")
    return pdb_id.lower(), chain_id


def _is_after_cutoff(
    pdb_id: str,
    release_dates: Mapping[str, datetime.datetime],
    release_date_cutoff: Optional[datetime.datetime],
) -> bool:
    """Checks if the template date is after the release date cutoff.

    Args:
        pdb_id: 4 letter pdb code.
        release_dates: Dictionary mapping PDB ids to their structure release dates.
        release_date_cutoff: Max release date that is valid for this query.

    Returns:
        True if the template release date is after the cutoff, False otherwise.
    """
    pdb_id_upper = pdb_id.upper()
    if release_date_cutoff is None:
        raise ValueError("The release_date_cutoff must not be None.")
    if pdb_id_upper in release_dates:
        return release_dates[pdb_id_upper] > release_date_cutoff
    else:
        # Since this is just a quick prefilter to reduce the number of mmCIF files
        # we need to parse, we don't have to worry about returning True here.
        logging.info("Template structure not in release dates dict: %s", pdb_id)
        return False


def _parse_obsolete(obsolete_file_path: str) -> Mapping[str, str]:
    """Parses the data file from PDB that lists which PDB ids are obsolete."""
    with open(obsolete_file_path) as f:
        result = {}
        for line in f:
            line = line.strip()
            # We skip obsolete entries that don't contain a mapping to a new entry.
            if line.startswith("OBSLTE") and len(line) > 30:
                # Format:    Date      From     To
                # 'OBSLTE    31-JUL-94 116L     216L'
                from_id = line[20:24].lower()
                to_id = line[29:33].lower()
                result[from_id] = to_id
        return result


def generate_release_dates_cache(mmcif_dir: str, out_path: str):
    dates = {}
    for f in os.listdir(mmcif_dir):
        if f.endswith(".cif"):
            path = os.path.join(mmcif_dir, f)
            with open(path, "r") as fp:
                mmcif_string = fp.read()

            file_id = os.path.splitext(f)[0]
            mmcif = mmcif_parsing.parse(file_id=file_id, mmcif_string=mmcif_string)
            if mmcif.mmcif_object is None:
                logging.info(f"Failed to parse {f}. Skipping...")
                continue

            mmcif = mmcif.mmcif_object
            release_date = mmcif.header["release_date"]

            dates[file_id] = release_date

    with open(out_path, "r") as fp:
        fp.write(json.dumps(dates))


def _parse_release_dates(path: str) -> Mapping[str, datetime.datetime]:
    """Parses release dates file, returns a mapping from PDBs to release dates."""
    with open(path, "r") as fp:
        data = json.load(fp)

    return {
        pdb.upper(): to_date(v)
        for pdb, d in data.items()
        for k, v in d.items()
        if k == "release_date"
    }


def _assess_hhsearch_hit(
    hit: parsers.TemplateHit,
    hit_pdb_code: str,
    query_sequence: str,
    query_pdb_code: Optional[str],
    release_dates: Mapping[str, datetime.datetime],
    release_date_cutoff: datetime.datetime,
    max_subsequence_ratio: float = 0.95,
    min_align_ratio: float = 0.1,
) -> bool:
    """Determines if template is valid (without parsing the template mmcif file).

    Args:
        hit: HhrHit for the template.
        hit_pdb_code: The 4 letter pdb code of the template hit. This might be
            different from the value in the actual hit since the original pdb might
            have become obsolete.
        query_sequence: Amino acid sequence of the query.
        query_pdb_code: 4 letter pdb code of the query.
        release_dates: Dictionary mapping pdb codes to their structure release
            dates.
        release_date_cutoff: Max release date that is valid for this query.
        max_subsequence_ratio: Exclude any exact matches with this much overlap.
        min_align_ratio: Minimum overlap between the template and query.

    Returns:
        True if the hit passed the prefilter. Raises an exception otherwise.

    Raises:
        DateError: If the hit date was after the max allowed date.
        PdbIdError: If the hit PDB ID was identical to the query.
        AlignRatioError: If the hit align ratio to the query was too small.
        DuplicateError: If the hit was an exact subsequence of the query.
        LengthError: If the hit was too short.
    """
    aligned_cols = hit.aligned_cols
    align_ratio = aligned_cols / len(query_sequence)

    template_sequence = hit.hit_sequence.replace("-", "")
    length_ratio = float(len(template_sequence)) / len(query_sequence)

    # Check whether the template is a large subsequence or duplicate of original
    # query. This can happen due to duplicate entries in the PDB database.
    duplicate = (
        template_sequence in query_sequence and length_ratio > max_subsequence_ratio
    )

    if _is_after_cutoff(hit_pdb_code, release_dates, release_date_cutoff):
        date = release_dates[hit_pdb_code.upper()]
        raise DateError(
            f"Date ({date}) > max template date " f"({release_date_cutoff})."
        )

    if query_pdb_code is not None:
        if query_pdb_code.lower() == hit_pdb_code.lower():
            raise PdbIdError("PDB code identical to Query PDB code.")

    if align_ratio <= min_align_ratio:
        raise AlignRatioError(
            "Proportion of residues aligned to query too small. "
            f"Align ratio: {align_ratio}."
        )

    if duplicate:
        raise DuplicateError(
            "Template is an exact subsequence of query with large "
            f"coverage. Length ratio: {length_ratio}."
        )

    if len(template_sequence) < 10:
        raise LengthError(f"Template too short. Length: {len(template_sequence)}.")

    return True


def _find_template_in_pdb(
    template_chain_id: str,
    template_sequence: str,
    mmcif_object: mmcif_parsing.MmcifObject,
) -> Tuple[str, str, int]:
    """Tries to find the template chain in the given pdb file.

    This method tries the three following things in order:
        1. Tries if there is an exact match in both the chain ID and the sequence.
             If yes, the chain sequence is returned. Otherwise:
        2. Tries if there is an exact match only in the sequence.
             If yes, the chain sequence is returned. Otherwise:
        3. Tries if there is a fuzzy match (X = wildcard) in the sequence.
             If yes, the chain sequence is returned.
    If none of these succeed, a SequenceNotInTemplateError is thrown.

    Args:
        template_chain_id: The template chain ID.
        template_sequence: The template chain sequence.
        mmcif_object: The PDB object to search for the template in.

    Returns:
        A tuple with:
        * The chain sequence that was found to match the template in the PDB object.
        * The ID of the chain that is being returned.
        * The offset where the template sequence starts in the chain sequence.

    Raises:
        SequenceNotInTemplateError: If no match is found after the steps described
            above.
    """
    # Try if there is an exact match in both the chain ID and the (sub)sequence.
    pdb_id = mmcif_object.file_id
    chain_sequence = mmcif_object.chain_to_seqres.get(template_chain_id)
    if chain_sequence and (template_sequence in chain_sequence):
        logging.info("Found an exact template match %s_%s.", pdb_id, template_chain_id)
        mapping_offset = chain_sequence.find(template_sequence)
        return chain_sequence, template_chain_id, mapping_offset

    # Try if there is an exact match in the (sub)sequence only.
    for chain_id, chain_sequence in mmcif_object.chain_to_seqres.items():
        if chain_sequence and (template_sequence in chain_sequence):
            logging.info("Found a sequence-only match %s_%s.", pdb_id, chain_id)
            mapping_offset = chain_sequence.find(template_sequence)
            return chain_sequence, chain_id, mapping_offset

    # Return a chain sequence that fuzzy matches (X = wildcard) the template.
    # Make parentheses unnamed groups (?:_) to avoid the 100 named groups limit.
    regex = ["." if aa == "X" else "(?:%s|X)" % aa for aa in template_sequence]
    regex = re.compile("".join(regex))
    for chain_id, chain_sequence in mmcif_object.chain_to_seqres.items():
        match = re.search(regex, chain_sequence)
        if match:
            logging.info("Found a fuzzy sequence-only match %s_%s.", pdb_id, chain_id)
            mapping_offset = match.start()
            return chain_sequence, chain_id, mapping_offset

    # No hits, raise an error.
    raise SequenceNotInTemplateError(
        "Could not find the template sequence in %s_%s. Template sequence: %s, "
        "chain_to_seqres: %s"
        % (
            pdb_id,
            template_chain_id,
            template_sequence,
            mmcif_object.chain_to_seqres,
        )
    )


def _realign_pdb_template_to_query(
    old_template_sequence: str,
    template_chain_id: str,
    mmcif_object: mmcif_parsing.MmcifObject,
    old_mapping: Mapping[int, int],
    kalign_binary_path: str,
) -> Tuple[str, Mapping[int, int]]:
    """Aligns template from the mmcif_object to the query.

    In case PDB70 contains a different version of the template sequence, we need
    to perform a realignment to the actual sequence that is in the mmCIF file.
    This method performs such realignment, but returns the new sequence and
    mapping only if the sequence in the mmCIF file is 90% identical to the old
    sequence.

    Note that the old_template_sequence comes from the hit, and contains only that
    part of the chain that matches with the query while the new_template_sequence
    is the full chain.

    Args:
        old_template_sequence: The template sequence that was returned by the PDB
            template search (typically done using HHSearch).
        template_chain_id: The template chain id was returned by the PDB template
            search (typically done using HHSearch). This is used to find the right
            chain in the mmcif_object chain_to_seqres mapping.
        mmcif_object: A mmcif_object which holds the actual template data.
        old_mapping: A mapping from the query sequence to the template sequence.
            This mapping will be used to compute the new mapping from the query
            sequence to the actual mmcif_object template sequence by aligning the
            old_template_sequence and the actual template sequence.
        kalign_binary_path: The path to a kalign executable.

    Returns:
        A tuple (new_template_sequence, new_query_to_template_mapping) where:
        * new_template_sequence is the actual template sequence that was found in
            the mmcif_object.
        * new_query_to_template_mapping is the new mapping from the query to the
            actual template found in the mmcif_object.

    Raises:
        QueryToTemplateAlignError:
        * If there was an error thrown by the alignment tool.
        * Or if the actual template sequence differs by more than 10% from the
            old_template_sequence.
    """
    aligner = kalign.Kalign(binary_path=kalign_binary_path)
    new_template_sequence = mmcif_object.chain_to_seqres.get(template_chain_id, "")

    # Sometimes the template chain id is unknown. But if there is only a single
    # sequence within the mmcif_object, it is safe to assume it is that one.
    if not new_template_sequence:
        if len(mmcif_object.chain_to_seqres) == 1:
            logging.info(
                "Could not find %s in %s, but there is only 1 sequence, so "
                "using that one.",
                template_chain_id,
                mmcif_object.file_id,
            )
            new_template_sequence = list(mmcif_object.chain_to_seqres.values())[0]
        else:
            raise QueryToTemplateAlignError(
                f"Could not find chain {template_chain_id} in {mmcif_object.file_id}. "
                "If there are no mmCIF parsing errors, it is possible it was not a "
                "protein chain."
            )

    try:
        (old_aligned_template, new_aligned_template), _ = parsers.parse_a3m(
            aligner.align([old_template_sequence, new_template_sequence])
        )
    except Exception as e:
        raise QueryToTemplateAlignError(
            "Could not align old template %s to template %s (%s_%s). Error: %s"
            % (
                old_template_sequence,
                new_template_sequence,
                mmcif_object.file_id,
                template_chain_id,
                str(e),
            )
        )

    logging.info(
        "Old aligned template: %s\nNew aligned template: %s",
        old_aligned_template,
        new_aligned_template,
    )

    old_to_new_template_mapping = {}
    old_template_index = -1
    new_template_index = -1
    num_same = 0
    for old_template_aa, new_template_aa in zip(
        old_aligned_template, new_aligned_template
    ):
        if old_template_aa != "-":
            old_template_index += 1
        if new_template_aa != "-":
            new_template_index += 1
        if old_template_aa != "-" and new_template_aa != "-":
            old_to_new_template_mapping[old_template_index] = new_template_index
            if old_template_aa == new_template_aa:
                num_same += 1

    # Require at least 90 % sequence identity wrt to the shorter of the sequences.
    if (
        float(num_same) / min(len(old_template_sequence), len(new_template_sequence))
        < 0.9
    ):
        raise QueryToTemplateAlignError(
            "Insufficient similarity of the sequence in the database: %s to the "
            "actual sequence in the mmCIF file %s_%s: %s. We require at least "
            "90 %% similarity wrt to the shorter of the sequences. This is not a "
            "problem unless you think this is a template that should be included."
            % (
                old_template_sequence,
                mmcif_object.file_id,
                template_chain_id,
                new_template_sequence,
            )
        )

    new_query_to_template_mapping = {}
    for query_index, old_template_index in old_mapping.items():
        new_query_to_template_mapping[query_index] = old_to_new_template_mapping.get(
            old_template_index, -1
        )

    new_template_sequence = new_template_sequence.replace("-", "")

    return new_template_sequence, new_query_to_template_mapping


def _check_residue_distances(
    all_positions: np.ndarray,
    all_positions_mask: np.ndarray,
    max_ca_ca_distance: float,
):
    """Checks if the distance between unmasked neighbor residues is ok."""
    ca_position = residue_constants.atom_order["CA"]
    prev_is_unmasked = False
    prev_calpha = None
    for i, (coords, mask) in enumerate(zip(all_positions, all_positions_mask)):
        this_is_unmasked = bool(mask[ca_position])
        if this_is_unmasked:
            this_calpha = coords[ca_position]
            if prev_is_unmasked:
                distance = np.linalg.norm(this_calpha - prev_calpha)
                if distance > max_ca_ca_distance:
                    raise CaDistanceError(
                        "The distance between residues %d and %d is %f > limit %f."
                        % (i, i + 1, distance, max_ca_ca_distance)
                    )
            prev_calpha = this_calpha
        prev_is_unmasked = this_is_unmasked


def _get_atom_positions(
    mmcif_object: mmcif_parsing.MmcifObject,
    auth_chain_id: str,
    max_ca_ca_distance: float,
    _zero_center_positions: bool = False,
) -> Tuple[np.ndarray, np.ndarray]:
    """Gets atom positions and mask from a list of Biopython Residues."""
    coords_with_mask = mmcif_parsing.get_atom_coords(
        mmcif_object=mmcif_object,
        chain_id=auth_chain_id,
        _zero_center_positions=_zero_center_positions,
    )
    all_atom_positions, all_atom_mask = coords_with_mask
    _check_residue_distances(all_atom_positions, all_atom_mask, max_ca_ca_distance)
    return all_atom_positions, all_atom_mask


def _extract_template_features(
    mmcif_object: mmcif_parsing.MmcifObject,
    pdb_id: str,
    mapping: Mapping[int, int],
    template_sequence: str,
    query_sequence: str,
    template_chain_id: str,
    kalign_binary_path: str,
    _zero_center_positions: bool = True,
) -> Tuple[Dict[str, Any], Optional[str]]:
    """Parses atom positions in the target structure and aligns with the query.

    Atoms for each residue in the template structure are indexed to coincide
    with their corresponding residue in the query sequence, according to the
    alignment mapping provided.

    Args:
        mmcif_object: mmcif_parsing.MmcifObject representing the template.
        pdb_id: PDB code for the template.
        mapping: Dictionary mapping indices in the query sequence to indices in
            the template sequence.
        template_sequence: String describing the amino acid sequence for the
            template protein.
        query_sequence: String describing the amino acid sequence for the query
            protein.
        template_chain_id: String ID describing which chain in the structure proto
            should be used.
        kalign_binary_path: The path to a kalign executable used for template
                realignment.

    Returns:
        A tuple with:
        * A dictionary containing the extra features derived from the template
            protein structure.
        * A warning message if the hit was realigned to the actual mmCIF sequence.
            Otherwise None.

    Raises:
        NoChainsError: If the mmcif object doesn't contain any chains.
        SequenceNotInTemplateError: If the given chain id / sequence can't
            be found in the mmcif object.
        QueryToTemplateAlignError: If the actual template in the mmCIF file
            can't be aligned to the query.
        NoAtomDataInTemplateError: If the mmcif object doesn't contain
            atom positions.
        TemplateAtomMaskAllZerosError: If the mmcif object doesn't have any
            unmasked residues.
    """
    if mmcif_object is None or not mmcif_object.chain_to_seqres:
        raise NoChainsError("No chains in PDB: %s_%s" % (pdb_id, template_chain_id))

    warning = None
    try:
        seqres, chain_id, mapping_offset = _find_template_in_pdb(
            template_chain_id=template_chain_id,
            template_sequence=template_sequence,
            mmcif_object=mmcif_object,
        )
    except SequenceNotInTemplateError:
        # If PDB70 contains a different version of the template, we use the sequence
        # from the mmcif_object.
        chain_id = template_chain_id
        warning = (
            f"The exact sequence {template_sequence} was not found in "
            f"{pdb_id}_{chain_id}. Realigning the template to the actual sequence."
        )
        logging.warning(warning)
        # This throws an exception if it fails to realign the hit.
        seqres, mapping = _realign_pdb_template_to_query(
            old_template_sequence=template_sequence,
            template_chain_id=template_chain_id,
            mmcif_object=mmcif_object,
            old_mapping=mapping,
            kalign_binary_path=kalign_binary_path,
        )
        logging.info(
            "Sequence in %s_%s: %s successfully realigned to %s",
            pdb_id,
            chain_id,
            template_sequence,
            seqres,
        )
        # The template sequence changed.
        template_sequence = seqres
        # No mapping offset, the query is aligned to the actual sequence.
        mapping_offset = 0

    try:
        # Essentially set to infinity - we don't want to reject templates unless
        # they're really really bad.
        all_atom_positions, all_atom_mask = _get_atom_positions(
            mmcif_object,
            chain_id,
            max_ca_ca_distance=150.0,
            _zero_center_positions=_zero_center_positions,
        )
    except (CaDistanceError, KeyError) as ex:
        raise NoAtomDataInTemplateError(
            "Could not get atom data (%s_%s): %s" % (pdb_id, chain_id, str(ex))
        ) from ex

    all_atom_positions = np.split(all_atom_positions, all_atom_positions.shape[0])
    all_atom_masks = np.split(all_atom_mask, all_atom_mask.shape[0])

    output_templates_sequence = []
    templates_all_atom_positions = []
    templates_all_atom_masks = []

    for _ in query_sequence:
        # Residues in the query_sequence that are not in the template_sequence:
        templates_all_atom_positions.append(
            np.zeros((residue_constants.atom_type_num, 3))
        )
        templates_all_atom_masks.append(np.zeros(residue_constants.atom_type_num))
        output_templates_sequence.append("-")

    for k, v in mapping.items():
        template_index = v + mapping_offset
        templates_all_atom_positions[k] = all_atom_positions[template_index][0]
        templates_all_atom_masks[k] = all_atom_masks[template_index][0]
        output_templates_sequence[k] = template_sequence[v]

    # Alanine (AA with the lowest number of atoms) has 5 atoms (C, CA, CB, N, O).
    if np.sum(templates_all_atom_masks) < 5:
        raise TemplateAtomMaskAllZerosError(
            "Template all atom mask was all zeros: %s_%s. Residue range: %d-%d"
            % (
                pdb_id,
                chain_id,
                min(mapping.values()) + mapping_offset,
                max(mapping.values()) + mapping_offset,
            )
        )

    output_templates_sequence = "".join(output_templates_sequence)

    templates_aatype = residue_constants.sequence_to_onehot(
        output_templates_sequence, residue_constants.HHBLITS_AA_TO_ID
    )

    return (
        {
            "template_all_atom_positions": np.array(templates_all_atom_positions),
            "template_all_atom_mask": np.array(templates_all_atom_masks),
            "template_sequence": output_templates_sequence.encode(),
            "template_aatype": np.array(templates_aatype),
            "template_domain_names": f"{pdb_id.lower()}_{chain_id}".encode(),
        },
        warning,
    )


def _build_query_to_hit_index_mapping(
    hit_query_sequence: str,
    hit_sequence: str,
    indices_hit: Sequence[int],
    indices_query: Sequence[int],
    original_query_sequence: str,
) -> Mapping[int, int]:
    """Gets mapping from indices in original query sequence to indices in the hit.

    hit_query_sequence and hit_sequence are two aligned sequences containing gap
    characters. hit_query_sequence contains only the part of the original query
    sequence that matched the hit. When interpreting the indices from the .hhr, we
    need to correct for this to recover a mapping from original query sequence to
    the hit sequence.

    Args:
        hit_query_sequence: The portion of the query sequence that is in the .hhr
            hit
        hit_sequence: The portion of the hit sequence that is in the .hhr
        indices_hit: The indices for each aminoacid relative to the hit sequence
        indices_query: The indices for each aminoacid relative to the original query
            sequence
        original_query_sequence: String describing the original query sequence.

    Returns:
        Dictionary with indices in the original query sequence as keys and indices
        in the hit sequence as values.
    """
    # If the hit is empty (no aligned residues), return empty mapping
    if not hit_query_sequence:
        return {}

    # Remove gaps and find the offset of hit.query relative to original query.
    hhsearch_query_sequence = hit_query_sequence.replace("-", "")
    hit_sequence = hit_sequence.replace("-", "")
    hhsearch_query_offset = original_query_sequence.find(hhsearch_query_sequence)

    # Index of -1 used for gap characters. Subtract the min index ignoring gaps.
    min_idx = min(x for x in indices_hit if x > -1)
    fixed_indices_hit = [x - min_idx if x > -1 else -1 for x in indices_hit]

    min_idx = min(x for x in indices_query if x > -1)
    fixed_indices_query = [x - min_idx if x > -1 else -1 for x in indices_query]

    # Zip the corrected indices, ignore case where both seqs have gap characters.
    mapping = {}
    for q_i, q_t in zip(fixed_indices_query, fixed_indices_hit):
        if q_t != -1 and q_i != -1:
            if q_t >= len(hit_sequence) or q_i + hhsearch_query_offset >= len(
                original_query_sequence
            ):
                continue
            mapping[q_i + hhsearch_query_offset] = q_t

    return mapping


@dataclasses.dataclass(frozen=True)
class PrefilterResult:
    valid: bool
    error: Optional[str]
    warning: Optional[str]


@dataclasses.dataclass(frozen=True)
class SingleHitResult:
    features: Optional[Mapping[str, Any]]
    error: Optional[str]
    warning: Optional[str]


def _prefilter_hit(
    query_sequence: str,
    query_pdb_code: Optional[str],
    hit: parsers.TemplateHit,
    max_template_date: datetime.datetime,
    release_dates: Mapping[str, datetime.datetime],
    obsolete_pdbs: Mapping[str, str],
    strict_error_check: bool = False,
):
    # Fail hard if we can't get the PDB ID and chain name from the hit.
    hit_pdb_code, hit_chain_id = _get_pdb_id_and_chain(hit)

    if hit_pdb_code not in release_dates:
        if hit_pdb_code in obsolete_pdbs:
            hit_pdb_code = obsolete_pdbs[hit_pdb_code]

    # Pass hit_pdb_code since it might have changed due to the pdb being
    # obsolete.
    try:
        _assess_hhsearch_hit(
            hit=hit,
            hit_pdb_code=hit_pdb_code,
            query_sequence=query_sequence,
            query_pdb_code=query_pdb_code,
            release_dates=release_dates,
            release_date_cutoff=max_template_date,
        )
    except PrefilterError as e:
        hit_name = f"{hit_pdb_code}_{hit_chain_id}"
        msg = f"hit {hit_name} did not pass prefilter: {str(e)}"
        logging.info("%s: %s", query_pdb_code, msg)
        if strict_error_check and isinstance(
            e, (DateError, PdbIdError, DuplicateError)
        ):
            # In strict mode we treat some prefilter cases as errors.
            return PrefilterResult(valid=False, error=msg, warning=None)

        return PrefilterResult(valid=False, error=None, warning=None)

    return PrefilterResult(valid=True, error=None, warning=None)


def _process_single_hit(
    query_sequence: str,
    query_pdb_code: Optional[str],
    hit: parsers.TemplateHit,
    mmcif_dir: str,
    max_template_date: datetime.datetime,
    release_dates: Mapping[str, datetime.datetime],
    obsolete_pdbs: Mapping[str, str],
    kalign_binary_path: str,
    strict_error_check: bool = False,
    _zero_center_positions: bool = True,
) -> SingleHitResult:
    """Tries to extract template features from a single HHSearch hit."""
    # Fail hard if we can't get the PDB ID and chain name from the hit.
    hit_pdb_code, hit_chain_id = _get_pdb_id_and_chain(hit)

    if hit_pdb_code not in release_dates:
        if hit_pdb_code in obsolete_pdbs:
            hit_pdb_code = obsolete_pdbs[hit_pdb_code]

    mapping = _build_query_to_hit_index_mapping(
        hit.query,
        hit.hit_sequence,
        hit.indices_hit,
        hit.indices_query,
        query_sequence,
    )

    # The mapping is from the query to the actual hit sequence, so we need to
    # remove gaps (which regardless have a missing confidence score).
    template_sequence = hit.hit_sequence.replace("-", "")

    cif_path = os.path.join(mmcif_dir, hit_pdb_code + ".cif")
    logging.info(
        "Reading PDB entry from %s. Query: %s, template: %s",
        cif_path,
        query_sequence,
        template_sequence,
    )
    # Fail if we can't find the mmCIF file.
    with open(cif_path, "r") as cif_file:
        cif_string = cif_file.read()

    parsing_result = mmcif_parsing.parse(file_id=hit_pdb_code, mmcif_string=cif_string)

    if parsing_result.mmcif_object is not None:
        hit_release_date = datetime.datetime.strptime(
            parsing_result.mmcif_object.header["release_date"], "%Y-%m-%d"
        )
        if hit_release_date > max_template_date:
            error = "Template %s date (%s) > max template date (%s)." % (
                hit_pdb_code,
                hit_release_date,
                max_template_date,
            )
            if strict_error_check:
                return SingleHitResult(features=None, error=error, warning=None)
            else:
                logging.info(error)
                return SingleHitResult(features=None, error=None, warning=None)

    try:
        features, realign_warning = _extract_template_features(
            mmcif_object=parsing_result.mmcif_object,
            pdb_id=hit_pdb_code,
            mapping=mapping,
            template_sequence=template_sequence,
            query_sequence=query_sequence,
            template_chain_id=hit_chain_id,
            kalign_binary_path=kalign_binary_path,
            _zero_center_positions=_zero_center_positions,
        )
        features["template_sum_probs"] = [hit.sum_probs]

        # It is possible there were some errors when parsing the other chains in the
        # mmCIF file, but the template features for the chain we want were still
        # computed. In such case the mmCIF parsing errors are not relevant.
        return SingleHitResult(features=features, error=None, warning=realign_warning)
    except (
        NoChainsError,
        NoAtomDataInTemplateError,
        TemplateAtomMaskAllZerosError,
    ) as e:
        # These 3 errors indicate missing mmCIF experimental data rather than a
        # problem with the template search, so turn them into warnings.
        warning = (
            "%s_%s (sum_probs: %.2f, rank: %d): feature extracting errors: "
            "%s, mmCIF parsing errors: %s"
            % (
                hit_pdb_code,
                hit_chain_id,
                hit.sum_probs,
                hit.index,
                str(e),
                parsing_result.errors,
            )
        )
        if strict_error_check:
            return SingleHitResult(features=None, error=warning, warning=None)
        else:
            return SingleHitResult(features=None, error=None, warning=warning)
    except Error as e:
        error = (
            "%s_%s (sum_probs: %.2f, rank: %d): feature extracting errors: "
            "%s, mmCIF parsing errors: %s"
            % (
                hit_pdb_code,
                hit_chain_id,
                hit.sum_probs,
                hit.index,
                str(e),
                parsing_result.errors,
            )
        )
        return SingleHitResult(features=None, error=error, warning=None)


def get_custom_template_features(
        mmcif_path: str,
        query_sequence: str,
        pdb_id: str,
        chain_id: str,
        kalign_binary_path: str):

    with open(mmcif_path, "r") as mmcif_path:
        cif_string = mmcif_path.read()

    mmcif_parse_result = mmcif_parsing.parse(
        file_id=pdb_id, mmcif_string=cif_string
    )
    template_sequence = mmcif_parse_result.mmcif_object.chain_to_seqres[chain_id]


    mapping = {x:x for x, _ in enumerate(query_sequence)}


    features, warnings = _extract_template_features(
        mmcif_object=mmcif_parse_result.mmcif_object,
        pdb_id=pdb_id,
        mapping=mapping,
        template_sequence=template_sequence,
        query_sequence=query_sequence,
        template_chain_id=chain_id,
        kalign_binary_path=kalign_binary_path,
        _zero_center_positions=True
    )
    features["template_sum_probs"] = [1.0]

    # TODO: clean up this logic
    template_features = {}
    for template_feature_name in TEMPLATE_FEATURES:
        template_features[template_feature_name] = []

    for k in template_features:
        template_features[k].append(features[k])

    for name in template_features:
        template_features[name] = np.stack(
            template_features[name], axis=0
        ).astype(TEMPLATE_FEATURES[name])

    return TemplateSearchResult(
        features=template_features, errors=None, warnings=warnings
    )



@dataclasses.dataclass(frozen=True)
class TemplateSearchResult:
    features: Mapping[str, Any]
    errors: Sequence[str]
    warnings: Sequence[str]


class TemplateHitFeaturizer:
    """A class for turning hhr hits to template features."""

    def __init__(
        self,
        mmcif_dir: str,
        max_template_date: str,
        max_hits: int,
        kalign_binary_path: str,
        release_dates_path: Optional[str] = None,
        obsolete_pdbs_path: Optional[str] = None,
        strict_error_check: bool = False,
        _shuffle_top_k_prefiltered: Optional[int] = None,
        _zero_center_positions: bool = True,
    ):
        """Initializes the Template Search.

        Args:
            mmcif_dir: Path to a directory with mmCIF structures. Once a template ID
                is found by HHSearch, this directory is used to retrieve the template
                data.
            max_template_date: The maximum date permitted for template structures. No
                template with date higher than this date will be returned. In ISO8601
                date format, YYYY-MM-DD.
            max_hits: The maximum number of templates that will be returned.
            kalign_binary_path: The path to a kalign executable used for template
                realignment.
            release_dates_path: An optional path to a file with a mapping from PDB IDs
                to their release dates. Thanks to this we don't have to redundantly
                parse mmCIF files to get that information.
            obsolete_pdbs_path: An optional path to a file containing a mapping from
                obsolete PDB IDs to the PDB IDs of their replacements.
            strict_error_check: If True, then the following will be treated as errors:
                * If any template date is after the max_template_date.
                * If any template has identical PDB ID to the query.
                * If any template is a duplicate of the query.
                * Any feature computation errors.
        """
        self._mmcif_dir = mmcif_dir
        if not glob.glob(os.path.join(self._mmcif_dir, "*.cif")):
            logging.error("Could not find CIFs in %s", self._mmcif_dir)
            raise ValueError(f"Could not find CIFs in {self._mmcif_dir}")

        try:
            self._max_template_date = datetime.datetime.strptime(
                max_template_date, "%Y-%m-%d"
            )
        except ValueError:
            raise ValueError(
                "max_template_date must be set and have format YYYY-MM-DD."
            )
        self.max_hits = max_hits
        self._kalign_binary_path = kalign_binary_path
        self._strict_error_check = strict_error_check

        if release_dates_path:
            logging.info("Using precomputed release dates %s.", release_dates_path)
            self._release_dates = _parse_release_dates(release_dates_path)
        else:
            self._release_dates = {}

        if obsolete_pdbs_path:
            logging.info("Using precomputed obsolete pdbs %s.", obsolete_pdbs_path)
            self._obsolete_pdbs = _parse_obsolete(obsolete_pdbs_path)
        else:
            self._obsolete_pdbs = {}

        self._shuffle_top_k_prefiltered = _shuffle_top_k_prefiltered
        self._zero_center_positions = _zero_center_positions

    def get_templates(
        self,
        query_sequence: str,
        query_pdb_code: Optional[str],
        query_release_date: Optional[datetime.datetime],
        hits: Sequence[parsers.TemplateHit],
    ) -> TemplateSearchResult:
        """Computes the templates for given query sequence (more details above)."""
        logging.info("Searching for template for: %s", query_pdb_code)

        template_features = {}
        for template_feature_name in TEMPLATE_FEATURES:
            template_features[template_feature_name] = []

        # Always use a max_template_date. Set to query_release_date minus 60 days
        # if that's earlier.
        template_cutoff_date = self._max_template_date
        if query_release_date:
            delta = datetime.timedelta(days=60)
            if query_release_date - delta < template_cutoff_date:
                template_cutoff_date = query_release_date - delta
            assert template_cutoff_date < query_release_date
        assert template_cutoff_date <= self._max_template_date

        num_hits = 0
        errors = []
        warnings = []

        filtered = []
        for hit in hits:
            prefilter_result = _prefilter_hit(
                query_sequence=query_sequence,
                query_pdb_code=query_pdb_code,
                hit=hit,
                max_template_date=template_cutoff_date,
                release_dates=self._release_dates,
                obsolete_pdbs=self._obsolete_pdbs,
                strict_error_check=self._strict_error_check,
            )

            if prefilter_result.error:
                errors.append(prefilter_result.error)

            if prefilter_result.warning:
                warnings.append(prefilter_result.warning)

            if prefilter_result.valid:
                filtered.append(hit)

        filtered = list(sorted(filtered, key=lambda x: x.sum_probs, reverse=True))
        idx = list(range(len(filtered)))
        if self._shuffle_top_k_prefiltered:
            stk = self._shuffle_top_k_prefiltered
            idx[:stk] = np.random.permutation(idx[:stk])

        for i in idx:
            # We got all the templates we wanted, stop processing hits.
            if num_hits >= self.max_hits:
                break

            hit = filtered[i]

            result = _process_single_hit(
                query_sequence=query_sequence,
                query_pdb_code=query_pdb_code,
                hit=hit,
                mmcif_dir=self._mmcif_dir,
                max_template_date=template_cutoff_date,
                release_dates=self._release_dates,
                obsolete_pdbs=self._obsolete_pdbs,
                strict_error_check=self._strict_error_check,
                kalign_binary_path=self._kalign_binary_path,
                _zero_center_positions=self._zero_center_positions,
            )

            if result.error:
                errors.append(result.error)

            # There could be an error even if there are some results, e.g. thrown by
            # other unparsable chains in the same mmCIF file.
            if result.warning:
                warnings.append(result.warning)

            if result.features is None:
                logging.info(
                    "Skipped invalid hit %s, error: %s, warning: %s",
                    hit.name,
                    result.error,
                    result.warning,
                )
            else:
                # Increment the hit counter, since we got features out of this hit.
                num_hits += 1
                for k in template_features:
                    template_features[k].append(result.features[k])

        for name in template_features:
            if num_hits > 0:
                template_features[name] = np.stack(
                    template_features[name], axis=0
                ).astype(TEMPLATE_FEATURES[name])
            else:
                # Make sure the feature has correct dtype even if empty.
                template_features[name] = np.array([], dtype=TEMPLATE_FEATURES[name])

        return TemplateSearchResult(
            features=template_features, errors=errors, warnings=warnings
        )


# def single_template_process(feature, template_path, max_ca_ca_distance=150.0):
#     """
#     the template is exactly the same sequence as the query
#     """
#     from openfold.data.alphafold import templates

#     with open(template_path, "r") as cif_file:
#         cif_string = cif_file.read()
#     parsing_result = mmcif_parsing.parse(
#         file_id=feature["domain_name"][0], mmcif_string=cif_string
#     )
#     mmcif_object = parsing_result.mmcif_object
#     feature["template_sequence"] = feature["sequence"]
#     sequence = feature["sequence"][0].decode("utf-8")
#     aatype = residue_constants.sequence_to_onehot(
#         sequence, residue_constants.HHBLITS_AA_TO_ID
#     )
#     feature["template_aatype"] = aatype[None, ...]
#     feature["template_sum_probs"] = np.array([len(sequence)])[None, ...]
#     chains = list(mmcif_object.structure.get_chains())

#     # all_atom_positions, all_atom_mask = _get_atom_positions(
#     #     mmcif_object, chains[0].id, max_ca_ca_distance, _zero_center_positions=False
#     # )
#     all_atom_positions, all_atom_mask = templates._get_atom_positions(
#         mmcif_object, chains[0].id, max_ca_ca_distance
#     )
#     feature["template_all_atom_positions"] = all_atom_positions[None, ...]
#     feature["template_all_atom_mask"] = all_atom_mask[None, ...]

#     feature["template_domain_names"] = feature["domain_name"][None, ...]

#     return feature


def deprecated_single_template_process(feature, template_path):
    from pathlib import Path

    cif_file_list = [Path(template_path)]
    query_sequence = feature["sequence"][0].decode("utf-8")
    len_query = len(query_sequence)

    hit = parsers.TemplateHit(
        index=1,
        name="abcd",
        aligned_cols=len_query,
        sum_probs=float(len_query),
        query=query_sequence,
        hit_sequence=query_sequence,
        indices_query=list(range(len_query)),
        indices_hit=list(range(len_query)),
    )

    for i, filepath in enumerate(cif_file_list):
        if not str(filepath).endswith(".cif"):
            continue
        print("CIF file included:", i + 1, str(filepath))
        with filepath.open("r") as fh:
            filestr = fh.read()
            mmcif_obj = mmcif_parsing.parse(file_id=filepath.stem, mmcif_string=filestr)
            mmcif = mmcif_obj.mmcif_object

    template_hit_list = [[hit, mmcif]]

    if template_hit_list:
        # process hits into template features
        from dataclasses import replace

        template_hit_list = [
            [replace(hit, **{"index": i + 1}), mmcif]
            for i, [hit, mmcif] in enumerate(template_hit_list)
        ]

        template_features = {}
        for template_feature_name in TEMPLATE_FEATURES:
            template_features[template_feature_name] = []

        # modifications to alphafold/data/templates.py _process_single_hit
        hit_pdb_code, hit_chain_id = mmcif.file_id, "A"
        keys = list(range(len_query))
        values = keys
        mapping = dict(zip(keys, values))
        template_sequence = hit.hit_sequence.replace("-", "")

        try:
            features, _ = _extract_template_features(
                mmcif_object=mmcif,
                pdb_id=hit_pdb_code,
                mapping=mapping,
                template_sequence=template_sequence,
                query_sequence=query_sequence,
                template_chain_id=hit_chain_id,
                kalign_binary_path="/opt/conda/envs/openfold/bin/kalign",
            )
        except Exception:
            raise ValueError("can't extract features from template!")

        features["template_sum_probs"] = [hit.sum_probs]
        for k in template_features:
            template_features[k].append(features[k])

        for name in template_features:
            template_features[name] = np.stack(template_features[name], axis=0).astype(
                TEMPLATE_FEATURES[name]
            )

        print("\nIncluding templates:")
        print("\t", hit.name.split()[0])

        for key in template_features.keys():
            if np.all(template_features[key] == 0):
                print("ERROR: Some template features are empty")
    else:  # no templates
        print("Not using any templates")
    return {**feature, **template_features}

<<<<<<< HEAD
def single_template_process(
    feature, template_path, hhDB_dir="/data/openfold/pdb70/pdb70"
):
    from alphafold_utils import get_single_template_hit_list, get_template_hit_list
=======

def runsh(text, print_text=True):
    """Utility to run a string as a shell script and toss output"""

    if print_text:
        print("RUNNING:", text)
    result = os.system(text)
    return result


def hh_process_seq(
    query_seq=None, template_seq=None, content_dir=None, hhDB_dir=None, db_prefix="DB"
):
    """
    This is a hack to get hhsuite output strings to pass on
    to the AlphaFold template featurizer.

    Note: that in the case of multiple templates, this would be faster to build one database for
    all the templates. Currently it builds a database with only one template at a time. Even
    better would be to get an hhsuite alignment without using a database at all, just between
    pairs of sequence files. However, I have not figured out how to do this.

    Update: I think the hhsearch can be replaced completely, and we can just do a pairwise
    alignment with biopython, or skip alignment if the seqs match. TODO
    """

    from openfold.data.alphafold.parsers import parse_hhr
    from Bio import SeqIO
    from openfold.data.alphafold import hhsearch

    # set up directory for hhsuite DB.
    #  Place one template fasta file to be the DB contents
    if not hasattr(hhDB_dir, "exists"):
        hhDB_dir = Path(hhDB_dir)
    if hhDB_dir.exists() and not hhDB_dir.as_posix() in ["/content", "/content/"]:
        shutil.rmtree(hhDB_dir)

    msa_dir = Path(hhDB_dir, "msa")
    if msa_dir.exists() and not msa_dir.as_posix() in ["/content", "/content/"]:
        shutil.rmtree(msa_dir)

    msa_dir.mkdir(parents=True)
    assert os.path.isdir(hhDB_dir)
    msa_dir = Path(os.path.abspath(msa_dir))
    hhDB_dir = Path(os.path.abspath(hhDB_dir))
    content_dir = Path(os.path.abspath(content_dir))

    template_seq_path = Path(msa_dir, "template.fasta")
    with template_seq_path.open("w") as fh:
        SeqIO.write([template_seq], fh, "fasta")
    print("MSA DIR", msa_dir)
    # make hhsuite DB
    with redirect_stdout(StringIO()) as out:
        os.chdir(msa_dir)
        print("Working in msa_dir: %s" % (os.getcwd()))
        import subprocess

        runsh("ffindex_build -s ../DB_msa.ffdata ../DB_msa.ffindex .")
        os.chdir(hhDB_dir)
        print("Working in hhDB_dir: %s" % (os.getcwd()))
        runsh(
            " ffindex_apply DB_msa.ffdata DB_msa.ffindex  -i DB_a3m.ffindex -d DB_a3m.ffdata  -- hhconsensus -M 50 -maxres 65535 -i stdin -oa3m stdout -v 0"
        )
        runsh(" rm DB_msa.ffdata DB_msa.ffindex")
        runsh(
            " ffindex_apply DB_a3m.ffdata DB_a3m.ffindex -i DB_hhm.ffindex -d DB_hhm.ffdata -- hhmake -i stdin -o stdout -v 0"
        )
        # This one needs subprocess.call:
        subprocess.call(
            [
                "cstranslate",
                "-f",
                "-x",
                "0.3",
                "-c",
                "4",
                "-I",
                "a3m",
                "-i",
                "DB_a3m",
                "-o",
                "DB_cs219",
            ]
        )
        runsh(" sort -k3 -n -r DB_cs219.ffindex | cut -f1 > sorting.dat")
        runsh(
            " ffindex_order sorting.dat DB_hhm.ffdata DB_hhm.ffindex DB_hhm_ordered.ffdata DB_hhm_ordered.ffindex"
        )
        runsh(" mv DB_hhm_ordered.ffindex DB_hhm.ffindex")
        runsh(" mv DB_hhm_ordered.ffdata DB_hhm.ffdata")
        runsh(
            " ffindex_order sorting.dat DB_a3m.ffdata DB_a3m.ffindex DB_a3m_ordered.ffdata DB_a3m_ordered.ffindex"
        )
        runsh(" mv DB_a3m_ordered.ffindex DB_a3m.ffindex")
        runsh(" mv DB_a3m_ordered.ffdata DB_a3m.ffdata")
        os.chdir(content_dir)
        print("Working in content_dir: %s" % (os.getcwd()))

    # run hhsearch
    db_dir = hhDB_dir.as_posix() + "/" + db_prefix
    if not os.path.isdir(db_dir):
        os.mkdir(db_dir)

    hhsearch_runner = hhsearch.HHSearch(
        binary_path="/direct/sdcc+u/xdai/.conda/envs/openfold/bin/hhsearch",
        databases=[db_dir],
    )
    with StringIO() as fh:
        SeqIO.write([query_seq], fh, "fasta")
        seq_fasta = fh.getvalue()
    hhsearch_result = hhsearch_runner.query(seq_fasta)

    # process hits
    hhsearch_hits = parse_hhr(hhsearch_result)
    if len(hhsearch_hits) > 0:
        from dataclasses import replace

        hit = hhsearch_hits[0]
        hit = replace(hit, **{"name": template_seq.id})
    else:
        hit = None
    return hit


def get_single_template_hit_list(
    cif_file=None, query_seq=None, hhDB_dir=None, content_dir=None
):
    assert content_dir is not None
    # from alphafold.data import mmcif_parsing
    from openfold.data.alphafold import mmcif_parsing
    from Bio.SeqRecord import SeqRecord
    from Bio.Seq import Seq

    template_hit_list = []

    print("CIF file included:", str(cif_file))
    with cif_file.open("r") as fh:
        filestr = fh.read()
        mmcif_obj = mmcif_parsing.parse(file_id=cif_file.stem, mmcif_string=filestr)
        mmcif = mmcif_obj.mmcif_object
        for chain_id, template_sequence in mmcif.chain_to_seqres.items():
            template_sequence = mmcif.chain_to_seqres[chain_id]
            seq_name = cif_file.stem.upper() + "_" + chain_id
            seq = SeqRecord(
                Seq(template_sequence), id=seq_name, name="", description=""
            )
            """
            At this stage, we have a template sequence.
            and a query sequence.
            There are two options to generate template features:
            1. Write new code to manually generate template features
            2. Get an hhr alignment string, and pass that
                to the existing template featurizer.

            I chose the second, implemented in hh_process_seq()
            """
            try:
                hit = hh_process_seq(
                    query_seq=query_seq,
                    template_seq=seq,
                    hhDB_dir=hhDB_dir,
                    content_dir=content_dir,
                )

            except Exception as e:
                print("Failed to process %s" % (cif_file), e)
                hit = None
            if hit is not None:
                template_hit_list.append([hit, mmcif])
                print("Template %s included" % (cif_file))
            else:
                print("Template %s not included (failed to process)" % (cif_file))

    return template_hit_list


def single_template_process(
    feature, template_path, hhDB_dir="/hpcgpfs01/scratch/xdai/openfold/pdb70/pdb70"
):
    # from alphafold_utils import get_single_template_hit_list
>>>>>>> f5abc687
    from Bio.SeqRecord import SeqRecord
    from Bio.Seq import Seq
    from pathlib import Path
    from openfold.data.alphafold.templates import (
        _extract_template_features,
        _build_query_to_hit_index_mapping,
    )

<<<<<<< HEAD
    #working_cif_file_list = [Path(template_path)]
=======
    # working_cif_file_list = [Path(template_path)]
>>>>>>> f5abc687
    query_sequence = feature["sequence"][0].decode("utf-8")
    query_seq = SeqRecord(Seq(query_sequence), id="query", name="", description="")
    content_dir = "./"
    ## TODO: include only one template file
    template_hit_list = get_single_template_hit_list(
        cif_file=Path(template_path),
        query_seq=query_seq,
        hhDB_dir=hhDB_dir,
        content_dir=content_dir,
    )
<<<<<<< HEAD
    
    if template_hit_list:
        from dataclasses import replace
        template_hit_list = [
                [replace(hit, **{"index": i + 1}), mmcif]
                for i, [hit, mmcif] in enumerate(template_hit_list)
            ]
        template_hit_list = sorted(
                template_hit_list, key=lambda xx: xx[0].sum_probs, reverse=True
            )[:3] ## maximum 3 hits (it works even the list is shorter than 3)
=======

    if template_hit_list:
        from dataclasses import replace

        template_hit_list = [
            [replace(hit, **{"index": i + 1}), mmcif]
            for i, [hit, mmcif] in enumerate(template_hit_list)
        ]
        template_hit_list = sorted(
            template_hit_list, key=lambda xx: xx[0].sum_probs, reverse=True
        )[
            :3
        ]  ## maximum 3 hits (it works even the list is shorter than 3)
>>>>>>> f5abc687
        # process hits into template features

        template_features = {}
        for template_feature_name in TEMPLATE_FEATURES:
            template_features[template_feature_name] = []

        # Select only one chain from any cif file
        unique_template_hits = []
<<<<<<< HEAD
        #pdb_text_list = []
=======
        # pdb_text_list = []
>>>>>>> f5abc687

        for [hit, mmcif] in template_hit_list:
            unique_template_hits.append(hit)

            # modifications to alphafold/data/templates.py _process_single_hit
            hit_pdb_code, hit_chain_id = "", ""
            mapping = _build_query_to_hit_index_mapping(
                hit.query,
                hit.hit_sequence,
                hit.indices_hit,
                hit.indices_query,
                query_sequence,
            )
            template_sequence = hit.hit_sequence.replace("-", "")

            try:
                features, _ = _extract_template_features(
                    mmcif_object=mmcif,
                    pdb_id=hit_pdb_code,
                    mapping=mapping,
                    template_sequence=template_sequence,
                    query_sequence=query_sequence,
                    template_chain_id=hit_chain_id,
                    kalign_binary_path="/opt/conda/envs/openfold/bin/kalign",
                )
            except Exception:
                continue
            features["template_sum_probs"] = [hit.sum_probs]
            for k in template_features:
                template_features[k].append(features[k])

        for name in template_features:
            template_features[name] = np.stack(template_features[name], axis=0).astype(
                TEMPLATE_FEATURES[name]
            )

        print("\nIncluding templates:")
        for hit in unique_template_hits:
            print("\t", hit.name.split()[0])

        if len(unique_template_hits) == 0:
            print("No templates found...quitting")
            raise AssertionError("No templates found...quitting")

        for key in template_features.keys():
            if np.all(template_features[key] == 0):
                print("ERROR: Some template features are empty")
    else:  # no templates
        print("Not using any templates")
<<<<<<< HEAD
        # template_features = mk_mock_template(query_sequence * params.homooligomer)
=======
        return feature

>>>>>>> f5abc687
    return {**feature, **template_features}<|MERGE_RESOLUTION|>--- conflicted
+++ resolved
@@ -1237,12 +1237,6 @@
         print("Not using any templates")
     return {**feature, **template_features}
 
-<<<<<<< HEAD
-def single_template_process(
-    feature, template_path, hhDB_dir="/data/openfold/pdb70/pdb70"
-):
-    from alphafold_utils import get_single_template_hit_list, get_template_hit_list
-=======
 
 def runsh(text, print_text=True):
     """Utility to run a string as a shell script and toss output"""
@@ -1423,7 +1417,6 @@
     feature, template_path, hhDB_dir="/hpcgpfs01/scratch/xdai/openfold/pdb70/pdb70"
 ):
     # from alphafold_utils import get_single_template_hit_list
->>>>>>> f5abc687
     from Bio.SeqRecord import SeqRecord
     from Bio.Seq import Seq
     from pathlib import Path
@@ -1432,11 +1425,7 @@
         _build_query_to_hit_index_mapping,
     )
 
-<<<<<<< HEAD
-    #working_cif_file_list = [Path(template_path)]
-=======
     # working_cif_file_list = [Path(template_path)]
->>>>>>> f5abc687
     query_sequence = feature["sequence"][0].decode("utf-8")
     query_seq = SeqRecord(Seq(query_sequence), id="query", name="", description="")
     content_dir = "./"
@@ -1447,18 +1436,6 @@
         hhDB_dir=hhDB_dir,
         content_dir=content_dir,
     )
-<<<<<<< HEAD
-    
-    if template_hit_list:
-        from dataclasses import replace
-        template_hit_list = [
-                [replace(hit, **{"index": i + 1}), mmcif]
-                for i, [hit, mmcif] in enumerate(template_hit_list)
-            ]
-        template_hit_list = sorted(
-                template_hit_list, key=lambda xx: xx[0].sum_probs, reverse=True
-            )[:3] ## maximum 3 hits (it works even the list is shorter than 3)
-=======
 
     if template_hit_list:
         from dataclasses import replace
@@ -1472,7 +1449,6 @@
         )[
             :3
         ]  ## maximum 3 hits (it works even the list is shorter than 3)
->>>>>>> f5abc687
         # process hits into template features
 
         template_features = {}
@@ -1481,11 +1457,7 @@
 
         # Select only one chain from any cif file
         unique_template_hits = []
-<<<<<<< HEAD
-        #pdb_text_list = []
-=======
         # pdb_text_list = []
->>>>>>> f5abc687
 
         for [hit, mmcif] in template_hit_list:
             unique_template_hits.append(hit)
@@ -1535,10 +1507,6 @@
                 print("ERROR: Some template features are empty")
     else:  # no templates
         print("Not using any templates")
-<<<<<<< HEAD
-        # template_features = mk_mock_template(query_sequence * params.homooligomer)
-=======
         return feature
 
->>>>>>> f5abc687
     return {**feature, **template_features}