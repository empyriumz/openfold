# Copyright 2021 AlQuraishi Laboratory
# Copyright 2021 DeepMind Technologies Limited
#
# Licensed under the Apache License, Version 2.0 (the "License");
# you may not use this file except in compliance with the License.
# You may obtain a copy of the License at
#
#      http://www.apache.org/licenses/LICENSE-2.0
#
# Unless required by applicable law or agreed to in writing, software
# distributed under the License is distributed on an "AS IS" BASIS,
# WITHOUT WARRANTIES OR CONDITIONS OF ANY KIND, either express or implied.
# See the License for the specific language governing permissions and
# limitations under the License.

import os
from multiprocessing import cpu_count
from typing import Mapping, Optional, Sequence, Any

import numpy as np

from openfold.data import templates, parsers, mmcif_parsing
from openfold.data.tools import jackhmmer, hhblits, hhsearch
from openfold.data.tools.utils import to_date
from openfold.np import residue_constants, protein


FeatureDict = Mapping[str, np.ndarray]


def empty_template_feats(n_res) -> FeatureDict:
    return {
        "template_aatype": np.zeros((0, n_res)).astype(np.int64),
        "template_all_atom_positions": np.zeros((0, n_res, 37, 3)).astype(np.float32),
        "template_sum_probs": np.zeros((0, 1)).astype(np.float32),
        "template_all_atom_mask": np.zeros((0, n_res, 37)).astype(np.float32),
    }


def make_template_features(
    input_sequence: str,
    hits: Sequence[Any],
    template_featurizer: Any,
    query_pdb_code: Optional[str] = None,
    query_release_date: Optional[str] = None,
) -> FeatureDict:
    hits_cat = sum(hits.values(), [])
    if len(hits_cat) == 0 or template_featurizer is None:
        template_features = empty_template_feats(len(input_sequence))
    else:
        templates_result = template_featurizer.get_templates(
            query_sequence=input_sequence,
            query_pdb_code=query_pdb_code,
            query_release_date=query_release_date,
            hits=hits_cat,
        )
        template_features = templates_result.features

        # The template featurizer doesn't format empty template features
        # properly. This is a quick fix.
        if template_features["template_aatype"].shape[0] == 0:
            template_features = empty_template_feats(len(input_sequence))

    return template_features


def make_sequence_features(
    sequence: str, description: str, num_res: int
) -> FeatureDict:
    """Construct a feature dict of sequence features."""
    features = {}
    features["aatype"] = residue_constants.sequence_to_onehot(
        sequence=sequence,
        mapping=residue_constants.restype_order_with_x,
        map_unknown_to_x=True,
    )
    features["between_segment_residues"] = np.zeros((num_res,), dtype=np.int32)
    features["domain_name"] = np.array([description.encode("utf-8")], dtype=np.object_)
    features["residue_index"] = np.array(range(num_res), dtype=np.int32)
    features["seq_length"] = np.array([num_res] * num_res, dtype=np.int32)
    features["sequence"] = np.array([sequence.encode("utf-8")], dtype=np.object_)
    return features


def make_mmcif_features(
    mmcif_object: mmcif_parsing.MmcifObject, chain_id: str
) -> FeatureDict:
    input_sequence = mmcif_object.chain_to_seqres[chain_id]
    description = "_".join([mmcif_object.file_id, chain_id])
    num_res = len(input_sequence)

    mmcif_feats = {}

    mmcif_feats.update(
        make_sequence_features(
            sequence=input_sequence,
            description=description,
            num_res=num_res,
        )
    )

    all_atom_positions, all_atom_mask = mmcif_parsing.get_atom_coords(
        mmcif_object=mmcif_object, chain_id=chain_id
    )
    mmcif_feats["all_atom_positions"] = all_atom_positions
    mmcif_feats["all_atom_mask"] = all_atom_mask

    mmcif_feats["resolution"] = np.array(
        [mmcif_object.header["resolution"]], dtype=np.float32
    )

    mmcif_feats["release_date"] = np.array(
        [mmcif_object.header["release_date"].encode("utf-8")], dtype=np.object_
    )

    mmcif_feats["is_distillation"] = np.array(0.0, dtype=np.float32)

    return mmcif_feats


def _aatype_to_str_sequence(aatype):
    return "".join(
        [residue_constants.restypes_with_x[aatype[i]] for i in range(len(aatype))]
    )


def make_protein_features(
    protein_object: protein.Protein,
    description: str,
    _is_distillation: bool = False,
) -> FeatureDict:
    pdb_feats = {}
    aatype = protein_object.aatype
    sequence = _aatype_to_str_sequence(aatype)
    pdb_feats.update(
        make_sequence_features(
            sequence=sequence,
            description=description,
            num_res=len(protein_object.aatype),
        )
    )

    all_atom_positions = protein_object.atom_positions
    all_atom_mask = protein_object.atom_mask

    pdb_feats["all_atom_positions"] = all_atom_positions.astype(np.float32)
    pdb_feats["all_atom_mask"] = all_atom_mask.astype(np.float32)

    pdb_feats["resolution"] = np.array([0.0]).astype(np.float32)
    pdb_feats["is_distillation"] = np.array(1.0 if _is_distillation else 0.0).astype(
        np.float32
    )

    return pdb_feats


def make_pdb_features(
    protein_object: protein.Protein,
    description: str,
    is_distillation: bool = True,
    confidence_threshold: float = 50.,
) -> FeatureDict:
    pdb_feats = make_protein_features(
        protein_object, description, _is_distillation=True
    )

    if is_distillation:
        high_confidence = protein_object.b_factors > confidence_threshold
        high_confidence = np.any(high_confidence, axis=-1)
<<<<<<< HEAD
        for i, confident in enumerate(high_confidence):
            if not confident:
                pdb_feats["all_atom_mask"][i] = 0
=======
        pdb_feats["all_atom_mask"] *= high_confidence[..., None]
>>>>>>> 576174f0

    return pdb_feats


def make_msa_features(
    msas: Sequence[Sequence[str]],
    deletion_matrices: Sequence[parsers.DeletionMatrix],
) -> FeatureDict:
    """Constructs a feature dict of MSA features."""
    if not msas:
        raise ValueError("At least one MSA must be provided.")

    int_msa = []
    deletion_matrix = []
    seen_sequences = set()
    for msa_index, msa in enumerate(msas):
        if not msa:
            raise ValueError(f"MSA {msa_index} must contain at least one sequence.")
        for sequence_index, sequence in enumerate(msa):
            if sequence in seen_sequences:
                continue
            seen_sequences.add(sequence)
            int_msa.append(
                [residue_constants.HHBLITS_AA_TO_ID[res] for res in sequence]
            )
            deletion_matrix.append(deletion_matrices[msa_index][sequence_index])

    num_res = len(msas[0][0])
    num_alignments = len(int_msa)
    features = {}
    features["deletion_matrix_int"] = np.array(deletion_matrix, dtype=np.int32)
    features["msa"] = np.array(int_msa, dtype=np.int32)
    features["num_alignments"] = np.array([num_alignments] * num_res, dtype=np.int32)
    return features


class AlignmentRunner:
    """Runs alignment tools and saves the results"""

    def __init__(
        self,
        jackhmmer_binary_path: Optional[str] = None,
        hhblits_binary_path: Optional[str] = None,
        hhsearch_binary_path: Optional[str] = None,
        uniref90_database_path: Optional[str] = None,
        mgnify_database_path: Optional[str] = None,
        bfd_database_path: Optional[str] = None,
        uniclust30_database_path: Optional[str] = None,
        pdb70_database_path: Optional[str] = None,
        use_small_bfd: Optional[bool] = None,
        no_cpus: Optional[int] = None,
        uniref_max_hits: int = 10000,
        mgnify_max_hits: int = 5000,
    ):
        """
        Args:
            jackhmmer_binary_path:
                Path to jackhmmer binary
            hhblits_binary_path:
                Path to hhblits binary
            hhsearch_binary_path:
                Path to hhsearch binary
            uniref90_database_path:
                Path to uniref90 database. If provided, jackhmmer_binary_path
                must also be provided
            mgnify_database_path:
                Path to mgnify database. If provided, jackhmmer_binary_path
                must also be provided
            bfd_database_path:
                Path to BFD database. Depending on the value of use_small_bfd,
                one of hhblits_binary_path or jackhmmer_binary_path must be
                provided.
            uniclust30_database_path:
                Path to uniclust30. Searched alongside BFD if use_small_bfd is
                false.
            pdb70_database_path:
                Path to pdb70 database.
            use_small_bfd:
                Whether to search the BFD database alone with jackhmmer or
                in conjunction with uniclust30 with hhblits.
            no_cpus:
                The number of CPUs available for alignment. By default, all
                CPUs are used.
            uniref_max_hits:
                Max number of uniref hits
            mgnify_max_hits:
                Max number of mgnify hits
        """
        db_map = {
            "jackhmmer": {
                "binary": jackhmmer_binary_path,
                "dbs": [
                    uniref90_database_path,
                    mgnify_database_path,
                    bfd_database_path if use_small_bfd else None,
                ],
            },
            "hhblits": {
                "binary": hhblits_binary_path,
                "dbs": [
                    bfd_database_path if not use_small_bfd else None,
                ],
            },
            "hhsearch": {
                "binary": hhsearch_binary_path,
                "dbs": [
                    pdb70_database_path,
                ],
            },
        }

        for name, dic in db_map.items():
            binary, dbs = dic["binary"], dic["dbs"]
            if binary is None and not all([x is None for x in dbs]):
                raise ValueError(f"{name} DBs provided but {name} binary is None")

        if (
            not all([x is None for x in db_map["hhsearch"]["dbs"]])
            and uniref90_database_path is None
        ):
            raise ValueError(
                """uniref90_database_path must be specified in order to perform
                   template search"""
            )

        self.uniref_max_hits = uniref_max_hits
        self.mgnify_max_hits = mgnify_max_hits
        self.use_small_bfd = use_small_bfd

        if no_cpus is None:
            no_cpus = cpu_count()

        self.jackhmmer_uniref90_runner = None
        if jackhmmer_binary_path is not None and uniref90_database_path is not None:
            self.jackhmmer_uniref90_runner = jackhmmer.Jackhmmer(
                binary_path=jackhmmer_binary_path,
                database_path=uniref90_database_path,
                n_cpu=no_cpus,
            )

        self.jackhmmer_small_bfd_runner = None
        self.hhblits_bfd_uniclust_runner = None
        if bfd_database_path is not None:
            if use_small_bfd:
                self.jackhmmer_small_bfd_runner = jackhmmer.Jackhmmer(
                    binary_path=jackhmmer_binary_path,
                    database_path=bfd_database_path,
                    n_cpu=no_cpus,
                )
            else:
                dbs = [bfd_database_path]
                if uniclust30_database_path is not None:
                    dbs.append(uniclust30_database_path)
                self.hhblits_bfd_uniclust_runner = hhblits.HHBlits(
                    binary_path=hhblits_binary_path,
                    databases=dbs,
                    n_cpu=no_cpus,
                )

        self.jackhmmer_mgnify_runner = None
        if mgnify_database_path is not None:
            self.jackhmmer_mgnify_runner = jackhmmer.Jackhmmer(
                binary_path=jackhmmer_binary_path,
                database_path=mgnify_database_path,
                n_cpu=no_cpus,
            )

        self.hhsearch_pdb70_runner = None
        if pdb70_database_path is not None:
            self.hhsearch_pdb70_runner = hhsearch.HHSearch(
                binary_path=hhsearch_binary_path,
                databases=[pdb70_database_path],
                n_cpu=no_cpus,
            )

    def run(
        self,
        fasta_path: str,
        output_dir: str,
    ):
        """Runs alignment tools on a sequence"""
        if self.jackhmmer_uniref90_runner is not None:
            jackhmmer_uniref90_result = self.jackhmmer_uniref90_runner.query(
                fasta_path
            )[0]
            uniref90_msa_as_a3m = parsers.convert_stockholm_to_a3m(
                jackhmmer_uniref90_result["sto"], max_sequences=self.uniref_max_hits
            )
            uniref90_out_path = os.path.join(output_dir, "uniref90_hits.a3m")
            with open(uniref90_out_path, "w") as f:
                f.write(uniref90_msa_as_a3m)

            if self.hhsearch_pdb70_runner is not None:
                hhsearch_result = self.hhsearch_pdb70_runner.query(uniref90_msa_as_a3m)
                pdb70_out_path = os.path.join(output_dir, "pdb70_hits.hhr")
                with open(pdb70_out_path, "w") as f:
                    f.write(hhsearch_result)

        if self.jackhmmer_mgnify_runner is not None:
            jackhmmer_mgnify_result = self.jackhmmer_mgnify_runner.query(fasta_path)[0]
            mgnify_msa_as_a3m = parsers.convert_stockholm_to_a3m(
                jackhmmer_mgnify_result["sto"], max_sequences=self.mgnify_max_hits
            )
            mgnify_out_path = os.path.join(output_dir, "mgnify_hits.a3m")
            with open(mgnify_out_path, "w") as f:
                f.write(mgnify_msa_as_a3m)

        if self.use_small_bfd and self.jackhmmer_small_bfd_runner is not None:
            jackhmmer_small_bfd_result = self.jackhmmer_small_bfd_runner.query(
                fasta_path
            )[0]
            bfd_out_path = os.path.join(output_dir, "small_bfd_hits.sto")
            with open(bfd_out_path, "w") as f:
                f.write(jackhmmer_small_bfd_result["sto"])
        elif self.hhblits_bfd_uniclust_runner is not None:
            hhblits_bfd_uniclust_result = self.hhblits_bfd_uniclust_runner.query(
                fasta_path
            )
            if output_dir is not None:
                bfd_out_path = os.path.join(output_dir, "bfd_uniclust_hits.a3m")
                with open(bfd_out_path, "w") as f:
                    f.write(hhblits_bfd_uniclust_result["a3m"])


class DataPipeline:
    """Assembles input features."""

    def __init__(
        self,
        template_featurizer: Optional[templates.TemplateHitFeaturizer],
    ):
        self.template_featurizer = template_featurizer

    def _parse_msa_data(
        self,
        alignment_dir: str,
        _alignment_index: Optional[Any] = None,
    ) -> Mapping[str, Any]:
        msa_data = {}

        if _alignment_index is not None:
            fp = open(os.path.join(alignment_dir, _alignment_index["db"]), "rb")

            def read_msa(start, size):
                fp.seek(start)
                msa = fp.read(size).decode("utf-8")
                return msa

            for (name, start, size) in _alignment_index["files"]:
                ext = os.path.splitext(name)[-1]

                if ext == ".a3m":
                    msa, deletion_matrix = parsers.parse_a3m(read_msa(start, size))
                    data = {"msa": msa, "deletion_matrix": deletion_matrix}
                elif ext == ".sto":
                    msa, deletion_matrix, _ = parsers.parse_stockholm(
                        read_msa(start, size)
                    )
                    data = {"msa": msa, "deletion_matrix": deletion_matrix}
                else:
                    continue

                msa_data[name] = data

            fp.close()
        else:
            for f in os.listdir(alignment_dir):
                path = os.path.join(alignment_dir, f)
                ext = os.path.splitext(f)[-1]

                if ext == ".a3m":
                    with open(path, "r") as fp:
                        msa, deletion_matrix = parsers.parse_a3m(fp.read())
                    data = {"msa": msa, "deletion_matrix": deletion_matrix}
                elif ext == ".sto":
                    with open(path, "r") as fp:
                        msa, deletion_matrix, _ = parsers.parse_stockholm(fp.read())
                    data = {"msa": msa, "deletion_matrix": deletion_matrix}
                else:
                    continue

                msa_data[f] = data

        return msa_data

    def _parse_template_hits(
        self, alignment_dir: str, _alignment_index: Optional[Any] = None
    ) -> Mapping[str, Any]:
        all_hits = {}
        if _alignment_index is not None:
            fp = open(os.path.join(alignment_dir, _alignment_index["db"]), "rb")

            def read_template(start, size):
                fp.seek(start)
                return fp.read(size).decode("utf-8")

            for (name, start, size) in _alignment_index["files"]:
                ext = os.path.splitext(name)[-1]

                if ext == ".hhr":
                    hits = parsers.parse_hhr(read_template(start, size))
                    all_hits[name] = hits

            fp.close()
        else:
            for f in os.listdir(alignment_dir):
                path = os.path.join(alignment_dir, f)
                ext = os.path.splitext(f)[-1]

                if ext == ".hhr":
                    with open(path, "r") as fp:
                        hits = parsers.parse_hhr(fp.read())
                    all_hits[f] = hits

        return all_hits

    def _process_msa_feats(
        self,
        alignment_dir: str,
        input_sequence: Optional[str] = None,
        _alignment_index: Optional[str] = None,
    ) -> Mapping[str, Any]:
        msa_data = self._parse_msa_data(alignment_dir, _alignment_index)

        if len(msa_data) == 0:
            if input_sequence is None:
                raise ValueError(
                    """
                    If the alignment dir contains no MSAs, an input sequence 
                    must be provided.
                    """
                )
            msa_data["dummy"] = {
                "msa": [input_sequence],
                "deletion_matrix": [[0 for _ in input_sequence]],
            }

        msas, deletion_matrices = zip(
            *[(v["msa"], v["deletion_matrix"]) for v in msa_data.values()]
        )

        msa_features = make_msa_features(
            msas=msas,
            deletion_matrices=deletion_matrices,
        )

        return msa_features

    def process_fasta(
        self,
        fasta_path: str,
        alignment_dir: str,
        _alignment_index: Optional[str] = None,
    ) -> FeatureDict:
        """Assembles features for a single sequence in a FASTA file"""
        with open(fasta_path) as f:
            fasta_str = f.read()
        input_seqs, input_descs = parsers.parse_fasta(fasta_str)
        if len(input_seqs) != 1:
            raise ValueError(f"More than one input sequence found in {fasta_path}.")
        input_sequence = input_seqs[0]
        input_description = input_descs[0]
        num_res = len(input_sequence)

        hits = self._parse_template_hits(alignment_dir, _alignment_index)
        template_features = make_template_features(
            input_sequence,
            hits,
            self.template_featurizer,
        )

        sequence_features = make_sequence_features(
            sequence=input_sequence,
            description=input_description,
            num_res=num_res,
        )

        msa_features = self._process_msa_feats(
            alignment_dir, input_sequence, _alignment_index
        )

        return {**sequence_features, **msa_features, **template_features}

    def process_mmcif(
        self,
        mmcif: mmcif_parsing.MmcifObject,  # parsing is expensive, so no path
        alignment_dir: str,
        chain_id: Optional[str] = None,
        _alignment_index: Optional[str] = None,
    ) -> FeatureDict:
        """
        Assembles features for a specific chain in an mmCIF object.

        If chain_id is None, it is assumed that there is only one chain
        in the object. Otherwise, a ValueError is thrown.
        """
        if chain_id is None:
            chains = mmcif.structure.get_chains()
            chain = next(chains, None)
            if chain is None:
                raise ValueError("No chains in mmCIF file")
            chain_id = chain.id

        mmcif_feats = make_mmcif_features(mmcif, chain_id)

        input_sequence = mmcif.chain_to_seqres[chain_id]
        hits = self._parse_template_hits(alignment_dir, _alignment_index)
        template_features = make_template_features(
            input_sequence,
            hits,
            self.template_featurizer,
            query_release_date=to_date(mmcif.header["release_date"]),
        )

        msa_features = self._process_msa_feats(
            alignment_dir, input_sequence, _alignment_index
        )

        return {**mmcif_feats, **template_features, **msa_features}

    def process_pdb(
        self,
        pdb_path: str,
        alignment_dir: str,
        is_distillation: bool = True,
        chain_id: Optional[str] = None,
        _structure_index: Optional[str] = None,
        _alignment_index: Optional[str] = None,
    ) -> FeatureDict:
        """
        Assembles features for a protein in a PDB file.
        """
<<<<<<< HEAD
        with open(pdb_path, "r") as f:
            pdb_str = f.read()
=======
        if(_structure_index is not None):
            db_dir = os.path.dirname(pdb_path)
            db = _structure_index["db"]
            db_path = os.path.join(db_dir, db)
            fp = open(db_path, "rb")
            _, offset, length = _structure_index["files"][0]
            fp.seek(offset)
            pdb_str = fp.read(length).decode("utf-8")
            fp.close()
        else:
            with open(pdb_path, 'r') as f:
                pdb_str = f.read()
>>>>>>> 576174f0

        protein_object = protein.from_pdb_string(pdb_str, chain_id)
        input_sequence = _aatype_to_str_sequence(protein_object.aatype)
        description = os.path.splitext(os.path.basename(pdb_path))[0].upper()
<<<<<<< HEAD
        pdb_feats = make_pdb_features(protein_object, description, is_distillation)
=======
        pdb_feats = make_pdb_features(
            protein_object, 
            description, 
            is_distillation=is_distillation
        )
>>>>>>> 576174f0

        hits = self._parse_template_hits(alignment_dir, _alignment_index)
        template_features = make_template_features(
            input_sequence,
            hits,
            self.template_featurizer,
        )

        msa_features = self._process_msa_feats(
            alignment_dir, input_sequence, _alignment_index
        )

        return {**pdb_feats, **template_features, **msa_features}

    def process_core(
        self,
        core_path: str,
        alignment_dir: str,
        _alignment_index: Optional[str] = None,
    ) -> FeatureDict:
        """
        Assembles features for a protein in a ProteinNet .core file.
        """
        with open(core_path, "r") as f:
            core_str = f.read()

        protein_object = protein.from_proteinnet_string(core_str)
        input_sequence = _aatype_to_str_sequence(protein_object.aatype)
        description = os.path.splitext(os.path.basename(core_path))[0].upper()
        core_feats = make_protein_features(protein_object, description)

        hits = self._parse_template_hits(alignment_dir, _alignment_index)
        template_features = make_template_features(
            input_sequence,
            hits,
            self.template_featurizer,
        )

        msa_features = self._process_msa_feats(alignment_dir, input_sequence)

        return {**core_feats, **template_features, **msa_features}<|MERGE_RESOLUTION|>--- conflicted
+++ resolved
@@ -167,13 +167,9 @@
     if is_distillation:
         high_confidence = protein_object.b_factors > confidence_threshold
         high_confidence = np.any(high_confidence, axis=-1)
-<<<<<<< HEAD
         for i, confident in enumerate(high_confidence):
             if not confident:
                 pdb_feats["all_atom_mask"][i] = 0
-=======
-        pdb_feats["all_atom_mask"] *= high_confidence[..., None]
->>>>>>> 576174f0
 
     return pdb_feats
 
@@ -606,36 +602,13 @@
         """
         Assembles features for a protein in a PDB file.
         """
-<<<<<<< HEAD
         with open(pdb_path, "r") as f:
             pdb_str = f.read()
-=======
-        if(_structure_index is not None):
-            db_dir = os.path.dirname(pdb_path)
-            db = _structure_index["db"]
-            db_path = os.path.join(db_dir, db)
-            fp = open(db_path, "rb")
-            _, offset, length = _structure_index["files"][0]
-            fp.seek(offset)
-            pdb_str = fp.read(length).decode("utf-8")
-            fp.close()
-        else:
-            with open(pdb_path, 'r') as f:
-                pdb_str = f.read()
->>>>>>> 576174f0
 
         protein_object = protein.from_pdb_string(pdb_str, chain_id)
         input_sequence = _aatype_to_str_sequence(protein_object.aatype)
         description = os.path.splitext(os.path.basename(pdb_path))[0].upper()
-<<<<<<< HEAD
         pdb_feats = make_pdb_features(protein_object, description, is_distillation)
-=======
-        pdb_feats = make_pdb_features(
-            protein_object, 
-            description, 
-            is_distillation=is_distillation
-        )
->>>>>>> 576174f0
 
         hits = self._parse_template_hits(alignment_dir, _alignment_index)
         template_features = make_template_features(
