# Copyright 2021 AlQuraishi Laboratory
# Copyright 2021 DeepMind Technologies Limited
#
# Licensed under the Apache License, Version 2.0 (the "License");
# you may not use this file except in compliance with the License.
# You may obtain a copy of the License at
#
#      http://www.apache.org/licenses/LICENSE-2.0
#
# Unless required by applicable law or agreed to in writing, software
# distributed under the License is distributed on an "AS IS" BASIS,
# WITHOUT WARRANTIES OR CONDITIONS OF ANY KIND, either express or implied.
# See the License for the specific language governing permissions and
# limitations under the License.
import os
from setuptools import setup, Extension, find_packages
import subprocess

from torch.utils.cpp_extension import BuildExtension, CUDAExtension, CUDA_HOME

from scripts.utils import get_nvidia_cc


version_dependent_macros = [
    "-DVERSION_GE_1_1",
    "-DVERSION_GE_1_3",
    "-DVERSION_GE_1_5",
]

extra_cuda_flags = [
    "-std=c++14",
    "-maxrregcount=50",
    "-U__CUDA_NO_HALF_OPERATORS__",
    "-U__CUDA_NO_HALF_CONVERSIONS__",
    "--expt-relaxed-constexpr",
    "--expt-extended-lambda",
]


def get_cuda_bare_metal_version(cuda_dir):
    raw_output = subprocess.check_output(
        [cuda_dir + "/bin/nvcc", "-V"], universal_newlines=True
    )
    output = raw_output.split()
    release_idx = output.index("release") + 1
    release = output[release_idx].split(".")
    bare_metal_major = release[0]
    bare_metal_minor = release[1][0]

    return raw_output, bare_metal_major, bare_metal_minor


cc_flag = ["-gencode", "arch=compute_70,code=sm_70"]
_, bare_metal_major, _ = get_cuda_bare_metal_version(CUDA_HOME)
if int(bare_metal_major) >= 11:
    cc_flag.append("-gencode")
    cc_flag.append("arch=compute_80,code=sm_80")

extra_cuda_flags += cc_flag


setup(
    name="openfold",
<<<<<<< HEAD
    version="0.1.0",
=======
    version="1.0.0",
>>>>>>> f5abc687
    description="A PyTorch reimplementation of DeepMind's AlphaFold 2",
    author="Gustaf Ahdritz & DeepMind",
    author_email="gahdritz@gmail.com",
    license="Apache License, Version 2.0",
    url="https://github.com/aqlaboratory/openfold",
    packages=find_packages(exclude=["tests", "scripts"]),
    include_package_data=True,
    package_data={
        "openfold": ["utils/kernel/csrc/*"],
        "": ["resources/stereo_chemical_props.txt"],
    },
<<<<<<< HEAD
    ext_modules=[CUDAExtension(
        name="attn_core_inplace_cuda",
        sources=[
            "openfold/utils/kernel/csrc/softmax_cuda.cpp",
            "openfold/utils/kernel/csrc/softmax_cuda_kernel.cu",
        ],
        include_dirs=[
            os.path.join(
                os.path.dirname(os.path.abspath(__file__)), 
                'openfold/utils/kernel/csrc/'
            )
        ],
        extra_compile_args={
            'cxx': ['-O3'] + version_dependent_macros,
            'nvcc': (
                ['-O3', '--use_fast_math'] + 
                version_dependent_macros + 
                extra_cuda_flags
            ),
        }
    )],
    cmdclass={'build_ext': BuildExtension},
    install_requires=[
        "torch",
        "deepspeed",
        "biopython",
        "ml-collections",
        "numpy",
        "scipy",
        "pytorch_lightning",
        "dm-tree",
    ],
=======
    ext_modules=[
        CUDAExtension(
            name="attn_core_inplace_cuda",
            sources=[
                "openfold/utils/kernel/csrc/softmax_cuda.cpp",
                "openfold/utils/kernel/csrc/softmax_cuda_kernel.cu",
            ],
            include_dirs=[
                os.path.join(
                    os.path.dirname(os.path.abspath(__file__)),
                    "openfold/utils/kernel/csrc/",
                )
            ],
            extra_compile_args={
                "cxx": ["-O3"] + version_dependent_macros,
                "nvcc": (
                    ["-O3", "--use_fast_math"]
                    + version_dependent_macros
                    + extra_cuda_flags
                ),
            },
        )
    ],
    cmdclass={"build_ext": BuildExtension},
>>>>>>> f5abc687
    classifiers=[
        "License :: OSI Approved :: Apache Software License",
        "Operating System :: POSIX :: Linux",
        "Programming Language :: Python :: 3.7,"
        "Topic :: Scientific/Engineering :: Artificial Intelligence",
    ],
)<|MERGE_RESOLUTION|>--- conflicted
+++ resolved
@@ -61,11 +61,7 @@
 
 setup(
     name="openfold",
-<<<<<<< HEAD
-    version="0.1.0",
-=======
     version="1.0.0",
->>>>>>> f5abc687
     description="A PyTorch reimplementation of DeepMind's AlphaFold 2",
     author="Gustaf Ahdritz & DeepMind",
     author_email="gahdritz@gmail.com",
@@ -77,40 +73,6 @@
         "openfold": ["utils/kernel/csrc/*"],
         "": ["resources/stereo_chemical_props.txt"],
     },
-<<<<<<< HEAD
-    ext_modules=[CUDAExtension(
-        name="attn_core_inplace_cuda",
-        sources=[
-            "openfold/utils/kernel/csrc/softmax_cuda.cpp",
-            "openfold/utils/kernel/csrc/softmax_cuda_kernel.cu",
-        ],
-        include_dirs=[
-            os.path.join(
-                os.path.dirname(os.path.abspath(__file__)), 
-                'openfold/utils/kernel/csrc/'
-            )
-        ],
-        extra_compile_args={
-            'cxx': ['-O3'] + version_dependent_macros,
-            'nvcc': (
-                ['-O3', '--use_fast_math'] + 
-                version_dependent_macros + 
-                extra_cuda_flags
-            ),
-        }
-    )],
-    cmdclass={'build_ext': BuildExtension},
-    install_requires=[
-        "torch",
-        "deepspeed",
-        "biopython",
-        "ml-collections",
-        "numpy",
-        "scipy",
-        "pytorch_lightning",
-        "dm-tree",
-    ],
-=======
     ext_modules=[
         CUDAExtension(
             name="attn_core_inplace_cuda",
@@ -135,7 +97,6 @@
         )
     ],
     cmdclass={"build_ext": BuildExtension},
->>>>>>> f5abc687
     classifiers=[
         "License :: OSI Approved :: Apache Software License",
         "Operating System :: POSIX :: Linux",
