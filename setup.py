# Copyright 2021 AlQuraishi Laboratory
# Copyright 2021 DeepMind Technologies Limited
#
# Licensed under the Apache License, Version 2.0 (the "License");
# you may not use this file except in compliance with the License.
# You may obtain a copy of the License at
#
#      http://www.apache.org/licenses/LICENSE-2.0
#
# Unless required by applicable law or agreed to in writing, software
# distributed under the License is distributed on an "AS IS" BASIS,
# WITHOUT WARRANTIES OR CONDITIONS OF ANY KIND, either express or implied.
# See the License for the specific language governing permissions and
# limitations under the License.
import os
from setuptools import setup, Extension, find_packages
import subprocess

from torch.utils.cpp_extension import BuildExtension, CUDAExtension, CUDA_HOME

from scripts.utils import get_nvidia_cc


version_dependent_macros = [
    "-DVERSION_GE_1_1",
    "-DVERSION_GE_1_3",
    "-DVERSION_GE_1_5",
]

extra_cuda_flags = [
<<<<<<< HEAD
    "-std=c++14",
    "-maxrregcount=50",
    "-U__CUDA_NO_HALF_OPERATORS__",
    "-U__CUDA_NO_HALF_CONVERSIONS__",
    "--expt-relaxed-constexpr",
    "--expt-extended-lambda",
=======
    '-std=c++14',
    '-maxrregcount=50',
    '-U__CUDA_NO_HALF_OPERATORS__',
    '-U__CUDA_NO_HALF_CONVERSIONS__',
    '--expt-relaxed-constexpr',
    '--expt-extended-lambda'
>>>>>>> f3738700
]


def get_cuda_bare_metal_version(cuda_dir):
    raw_output = subprocess.check_output(
        [cuda_dir + "/bin/nvcc", "-V"], universal_newlines=True
    )
    output = raw_output.split()
    release_idx = output.index("release") + 1
    release = output[release_idx].split(".")
    bare_metal_major = release[0]
    bare_metal_minor = release[1][0]

    return raw_output, bare_metal_major, bare_metal_minor

<<<<<<< HEAD

cc_flag = ["-gencode", "arch=compute_70,code=sm_70"]
_, bare_metal_major, _ = get_cuda_bare_metal_version(CUDA_HOME)
if int(bare_metal_major) >= 11:
    cc_flag.append("-gencode")
    cc_flag.append("arch=compute_80,code=sm_80")
=======
compute_capabilities = set()
compute_capabilities.add((7, 0))
_, bare_metal_major, _ = get_cuda_bare_metal_version(CUDA_HOME)
if int(bare_metal_major) >= 11:
    compute_capabilities.add((8, 0))

compute_capability, _ = get_nvidia_cc()
if compute_capability is not None:
    compute_capabilities.add(compute_capability)

cc_flag = []
for major, minor in list(compute_capabilities):
    cc_flag.extend([
        '-gencode',
        f'arch=compute_{major}{minor},code=sm_{major}{minor}',
    ])
>>>>>>> f3738700

extra_cuda_flags += cc_flag


setup(
    name="openfold",
    version="1.0.0",
    description="A PyTorch reimplementation of DeepMind's AlphaFold 2",
    author="Gustaf Ahdritz & DeepMind",
    author_email="gahdritz@gmail.com",
    license="Apache License, Version 2.0",
    url="https://github.com/aqlaboratory/openfold",
    packages=find_packages(exclude=["tests", "scripts"]),
    include_package_data=True,
    package_data={
        "openfold": ["utils/kernel/csrc/*"],
        "": ["resources/stereo_chemical_props.txt"],
    },
<<<<<<< HEAD
    ext_modules=[
        CUDAExtension(
            name="attn_core_inplace_cuda",
            sources=[
                "openfold/utils/kernel/csrc/softmax_cuda.cpp",
                "openfold/utils/kernel/csrc/softmax_cuda_kernel.cu",
            ],
            include_dirs=[
                os.path.join(
                    os.path.dirname(os.path.abspath(__file__)),
                    "openfold/utils/kernel/csrc/",
                )
            ],
            extra_compile_args={
                "cxx": ["-O3"] + version_dependent_macros,
                "nvcc": (
                    ["-O3", "--use_fast_math"]
                    + version_dependent_macros
                    + extra_cuda_flags
                ),
            },
        )
    ],
    cmdclass={"build_ext": BuildExtension},
    classifiers=[
        "License :: OSI Approved :: Apache Software License",
        "Operating System :: POSIX :: Linux",
        "Programming Language :: Python :: 3.7,"
        "Topic :: Scientific/Engineering :: Artificial Intelligence",
=======
    ext_modules=[CUDAExtension(
        name="attn_core_inplace_cuda",
        sources=[
            "openfold/utils/kernel/csrc/softmax_cuda.cpp",
            "openfold/utils/kernel/csrc/softmax_cuda_kernel.cu",
        ],
        include_dirs=[
            os.path.join(
                os.path.dirname(os.path.abspath(__file__)),
                'openfold/utils/kernel/csrc/'
            )
        ],
        extra_compile_args={
            'cxx': ['-O3'] + version_dependent_macros,
            'nvcc': (
                ['-O3', '--use_fast_math'] +
                version_dependent_macros +
                extra_cuda_flags
            ),
        }
    )],
    cmdclass={'build_ext': BuildExtension},
    classifiers=[
        'License :: OSI Approved :: Apache Software License',
        'Operating System :: POSIX :: Linux',
        'Programming Language :: Python :: 3.7,'
        'Topic :: Scientific/Engineering :: Artificial Intelligence',
>>>>>>> f3738700
    ],
)


<|MERGE_RESOLUTION|>--- conflicted
+++ resolved
@@ -28,21 +28,12 @@
 ]
 
 extra_cuda_flags = [
-<<<<<<< HEAD
     "-std=c++14",
     "-maxrregcount=50",
     "-U__CUDA_NO_HALF_OPERATORS__",
     "-U__CUDA_NO_HALF_CONVERSIONS__",
     "--expt-relaxed-constexpr",
     "--expt-extended-lambda",
-=======
-    '-std=c++14',
-    '-maxrregcount=50',
-    '-U__CUDA_NO_HALF_OPERATORS__',
-    '-U__CUDA_NO_HALF_CONVERSIONS__',
-    '--expt-relaxed-constexpr',
-    '--expt-extended-lambda'
->>>>>>> f3738700
 ]
 
 
@@ -58,31 +49,12 @@
 
     return raw_output, bare_metal_major, bare_metal_minor
 
-<<<<<<< HEAD
 
 cc_flag = ["-gencode", "arch=compute_70,code=sm_70"]
 _, bare_metal_major, _ = get_cuda_bare_metal_version(CUDA_HOME)
 if int(bare_metal_major) >= 11:
     cc_flag.append("-gencode")
     cc_flag.append("arch=compute_80,code=sm_80")
-=======
-compute_capabilities = set()
-compute_capabilities.add((7, 0))
-_, bare_metal_major, _ = get_cuda_bare_metal_version(CUDA_HOME)
-if int(bare_metal_major) >= 11:
-    compute_capabilities.add((8, 0))
-
-compute_capability, _ = get_nvidia_cc()
-if compute_capability is not None:
-    compute_capabilities.add(compute_capability)
-
-cc_flag = []
-for major, minor in list(compute_capabilities):
-    cc_flag.extend([
-        '-gencode',
-        f'arch=compute_{major}{minor},code=sm_{major}{minor}',
-    ])
->>>>>>> f3738700
 
 extra_cuda_flags += cc_flag
 
@@ -101,7 +73,6 @@
         "openfold": ["utils/kernel/csrc/*"],
         "": ["resources/stereo_chemical_props.txt"],
     },
-<<<<<<< HEAD
     ext_modules=[
         CUDAExtension(
             name="attn_core_inplace_cuda",
@@ -131,35 +102,6 @@
         "Operating System :: POSIX :: Linux",
         "Programming Language :: Python :: 3.7,"
         "Topic :: Scientific/Engineering :: Artificial Intelligence",
-=======
-    ext_modules=[CUDAExtension(
-        name="attn_core_inplace_cuda",
-        sources=[
-            "openfold/utils/kernel/csrc/softmax_cuda.cpp",
-            "openfold/utils/kernel/csrc/softmax_cuda_kernel.cu",
-        ],
-        include_dirs=[
-            os.path.join(
-                os.path.dirname(os.path.abspath(__file__)),
-                'openfold/utils/kernel/csrc/'
-            )
-        ],
-        extra_compile_args={
-            'cxx': ['-O3'] + version_dependent_macros,
-            'nvcc': (
-                ['-O3', '--use_fast_math'] +
-                version_dependent_macros +
-                extra_cuda_flags
-            ),
-        }
-    )],
-    cmdclass={'build_ext': BuildExtension},
-    classifiers=[
-        'License :: OSI Approved :: Apache Software License',
-        'Operating System :: POSIX :: Linux',
-        'Programming Language :: Python :: 3.7,'
-        'Topic :: Scientific/Engineering :: Artificial Intelligence',
->>>>>>> f3738700
     ],
 )
 
