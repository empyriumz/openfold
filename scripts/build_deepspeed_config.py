--- conflicted
+++ resolved
@@ -291,12 +291,8 @@
         params["warmup_min_lr"] = args.warmup_min_lr
         params["warmup_max_lr"] = args.warmup_max_lr
         params["warmup_num_steps"] = args.warmup_num_steps
-<<<<<<< HEAD
     elif args.scheduler == "WarmupDecayLR":
         params["total_num_steps"] = args.warmup_decay_total_num_steps
-=======
-    elif(args.scheduler == "WarmupDecayLR"):
->>>>>>> 7fdb503e
         params["warmup_min_lr"] = args.warmup_decay_min_lr
         params["warmup_max_lr"] = args.warmup_decay_max_lr
         params["warmup_num_steps"] = args.warmup_decay_num_steps
