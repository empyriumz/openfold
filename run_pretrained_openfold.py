--- conflicted
+++ resolved
@@ -53,10 +53,15 @@
     return file_name
 
 
-<<<<<<< HEAD
 def main(args):
     best_plddt = 0.0
-    model_list = ["model_1_ptm", "model_2_ptm", "model_3_ptm", "model_4_ptm", "model_5_ptm"]
+    model_list = [
+        "model_1_ptm",
+        "model_2_ptm",
+        "model_3_ptm",
+        "model_4_ptm",
+        "model_5_ptm",
+    ]
     # model_list = ["model_1", "model_2", "model_3", "model_4", "model_5"]
     # model_list = ["model_4"]
     for model_name in model_list:
@@ -79,52 +84,6 @@
         if args.param_path is None:
             args.param_path = os.path.join(
                 "openfold", "resources", "params", "params_" + model_name + ".npz"
-=======
-    output_dir_base = args.output_dir
-    random_seed = args.data_random_seed
-    if random_seed is None:
-        random_seed = random.randrange(sys.maxsize)
-    feature_processor = feature_pipeline.FeaturePipeline(config.data)
-    if not os.path.exists(output_dir_base):
-        os.makedirs(output_dir_base)
-    if(args.use_precomputed_alignments is None):
-        alignment_dir = os.path.join(output_dir_base, "alignments")
-    else:
-        alignment_dir = args.use_precomputed_alignments
-
-    # Gather input sequences
-    with open(args.fasta_path, "r") as fp:
-        data = fp.read()
-
-    lines = [
-        l.replace('\n', '') 
-        for prot in data.split('>') for l in prot.strip().split('\n', 1)
-    ][1:]
-    tags, seqs = lines[::2], lines[1::2]
-
-    for tag, seq in zip(tags, seqs):
-        fasta_path = os.path.join(args.output_dir, "tmp.fasta")
-        with open(fasta_path, "w") as fp:
-            fp.write(f">{tag}\n{seq}")
-
-        logging.info("Generating features...") 
-        local_alignment_dir = os.path.join(alignment_dir, tag)
-        if(args.use_precomputed_alignments is None):
-            if not os.path.exists(local_alignment_dir):
-                os.makedirs(local_alignment_dir)
-            
-            alignment_runner = data_pipeline.AlignmentRunner(
-                jackhmmer_binary_path=args.jackhmmer_binary_path,
-                hhblits_binary_path=args.hhblits_binary_path,
-                hhsearch_binary_path=args.hhsearch_binary_path,
-                uniref90_database_path=args.uniref90_database_path,
-                mgnify_database_path=args.mgnify_database_path,
-                bfd_database_path=args.bfd_database_path,
-                uniclust30_database_path=args.uniclust30_database_path,
-                pdb70_database_path=args.pdb70_database_path,
-                use_small_bfd=use_small_bfd,
-                no_cpus=args.cpus,
->>>>>>> e310bba4
             )
         import_jax_weights_(model, args.param_path, version=model_name)
         model = model.to(args.model_device)
@@ -161,10 +120,14 @@
 
         # Gather input sequences
         with open(args.fasta_path, "r") as fp:
-            lines = [l.strip() for l in fp.readlines()]
-
+            data = fp.read()
+
+        lines = [
+            l.replace("\n", "")
+            for prot in data.split(">")
+            for l in prot.strip().split("\n", 1)
+        ][1:]
         tags, seqs = lines[::2], lines[1::2]
-        tags = [l[1:] for l in tags]
 
         for tag, seq in zip(tags, seqs):
             fasta_path = os.path.join(args.output_dir, "tmp.fasta")
@@ -200,6 +163,7 @@
                 )
 
             import pickle
+
             with open("feature_dict_normal.pkl", "wb") as f:
                 pickle.dump(feature_dict, f)
             # Remove temporary FASTA file
@@ -297,12 +261,12 @@
     # with open(relaxed_output_path, "w") as f:
     #     f.write(relaxed_pdb_str)
 
-        if(args.save_outputs):
-            output_dict_path = os.path.join(
-                args.output_dir, f'{tag}_{args.model_name}_output_dict.pkl'
-            )
-            with open(output_dict_path, "wb") as fp:
-                pickle.dump(out, fp, protocol=pickle.HIGHEST_PROTOCOL)
+    if args.save_outputs:
+        output_dict_path = os.path.join(
+            args.output_dir, f"{tag}_{args.model_name}_output_dict.pkl"
+        )
+        with open(output_dict_path, "wb") as fp:
+            pickle.dump(out, fp, protocol=pickle.HIGHEST_PROTOCOL)
 
 
 if __name__ == "__main__":
@@ -362,19 +326,19 @@
         default=None,
         help="""Path to model parameters. If None, parameters are selected
              automatically according to the model name from 
-<<<<<<< HEAD
              openfold/resources/params""",
-=======
-             openfold/resources/params"""
-    )
-    parser.add_argument(
-        "--save_outputs", type=bool, default=False,
-        help="Whether to save all model outputs, including embeddings, etc."
-    )
-    parser.add_argument(
-        "--cpus", type=int, default=4,
-        help="""Number of CPUs with which to run alignment tools"""
->>>>>>> e310bba4
+    )
+    parser.add_argument(
+        "--save_outputs",
+        type=bool,
+        default=False,
+        help="Whether to save all model outputs, including embeddings, etc.",
+    )
+    parser.add_argument(
+        "--cpus",
+        type=int,
+        default=4,
+        help="""Number of CPUs with which to run alignment tools""",
     )
     parser.add_argument(
         "--cpus",
