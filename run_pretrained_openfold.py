--- conflicted
+++ resolved
@@ -13,27 +13,11 @@
 # See the License for the specific language governing permissions and
 # limitations under the License.
 import argparse
-<<<<<<< HEAD
-=======
-from copy import deepcopy
-from datetime import date
->>>>>>> 236c6865
 import logging
 import math
 import numpy as np
 import os
 
-<<<<<<< HEAD
-=======
-logging.basicConfig()
-logger = logging.getLogger(__file__)
-logger.setLevel(level=logging.INFO)
-
-import pickle
-from pytorch_lightning.utilities.deepspeed import (
-    convert_zero_checkpoint_to_fp32_state_dict
-)
->>>>>>> 236c6865
 import random
 import sys
 import time
@@ -70,7 +54,6 @@
 from scripts.utils import add_data_args
 
 
-<<<<<<< HEAD
 import warnings
 warnings.filterwarnings("ignore", message="Ignoring unrecognized record"
                         )
@@ -155,314 +138,6 @@
         else:
             alignment_dir = args.use_precomputed_alignments
 
-=======
-TRACING_INTERVAL = 50
-
-
-def precompute_alignments(tags, seqs, alignment_dir, args):
-    for tag, seq in zip(tags, seqs):
-        tmp_fasta_path = os.path.join(args.output_dir, f"tmp_{os.getpid()}.fasta")
-        with open(tmp_fasta_path, "w") as fp:
-            fp.write(f">{tag}\n{seq}")
-
-        local_alignment_dir = os.path.join(alignment_dir, tag)
-        if(args.use_precomputed_alignments is None and not os.path.isdir(local_alignment_dir)):
-            logger.info(f"Generating alignments for {tag}...")
-                
-            os.makedirs(local_alignment_dir)
-
-            alignment_runner = data_pipeline.AlignmentRunner(
-                jackhmmer_binary_path=args.jackhmmer_binary_path,
-                hhblits_binary_path=args.hhblits_binary_path,
-                hhsearch_binary_path=args.hhsearch_binary_path,
-                uniref90_database_path=args.uniref90_database_path,
-                mgnify_database_path=args.mgnify_database_path,
-                bfd_database_path=args.bfd_database_path,
-                uniclust30_database_path=args.uniclust30_database_path,
-                pdb70_database_path=args.pdb70_database_path,
-                no_cpus=args.cpus,
-            )
-            alignment_runner.run(
-                tmp_fasta_path, local_alignment_dir
-            )
-        else:
-            logger.info(
-                f"Using precomputed alignments for {tag} at {alignment_dir}..."
-            )
-
-        # Remove temporary FASTA file
-        os.remove(tmp_fasta_path)
-
-
-def round_up_seqlen(seqlen):
-    return int(math.ceil(seqlen / TRACING_INTERVAL)) * TRACING_INTERVAL
-
-
-def run_model(model, batch, tag, args):
-    with torch.no_grad(): 
-        # Disable templates if there aren't any in the batch
-        model.config.template.enabled = model.config.template.enabled and any([
-            "template_" in k for k in batch
-        ])
-
-        logger.info(f"Running inference for {tag}...")
-        t = time.perf_counter()
-        out = model(batch)
-        inference_time = time.perf_counter() - t
-        logger.info(f"Inference time: {inference_time}")
-   
-    return out
-
-
-def prep_output(out, batch, feature_dict, feature_processor, args):
-    plddt = out["plddt"]
-    mean_plddt = np.mean(plddt)
-    
-    plddt_b_factors = np.repeat(
-        plddt[..., None], residue_constants.atom_type_num, axis=-1
-    )
-
-    if(args.subtract_plddt):
-        plddt_b_factors = 100 - plddt_b_factors
-
-    # Prep protein metadata
-    template_domain_names = []
-    template_chain_index = None
-    if(feature_processor.config.common.use_templates and "template_domain_names" in feature_dict):
-        template_domain_names = [
-            t.decode("utf-8") for t in feature_dict["template_domain_names"]
-        ]
-
-        # This works because templates are not shuffled during inference
-        template_domain_names = template_domain_names[
-            :feature_processor.config.predict.max_templates
-        ]
-
-        if("template_chain_index" in feature_dict):
-            template_chain_index = feature_dict["template_chain_index"]
-            template_chain_index = template_chain_index[
-                :feature_processor.config.predict.max_templates
-            ]
-
-    no_recycling = feature_processor.config.common.max_recycling_iters
-    remark = ', '.join([
-        f"no_recycling={no_recycling}",
-        f"max_templates={feature_processor.config.predict.max_templates}",
-        f"config_preset={args.config_preset}",
-    ])
-
-    # For multi-chain FASTAs
-    ri = feature_dict["residue_index"]
-    chain_index = (ri - np.arange(ri.shape[0])) / args.multimer_ri_gap
-    chain_index = chain_index.astype(np.int64)
-    cur_chain = 0
-    prev_chain_max = 0
-    for i, c in enumerate(chain_index):
-        if(c != cur_chain):
-            cur_chain = c
-            prev_chain_max = i + cur_chain * args.multimer_ri_gap
-
-        batch["residue_index"][i] -= prev_chain_max
-
-    unrelaxed_protein = protein.from_prediction(
-        features=batch,
-        result=out,
-        b_factors=plddt_b_factors,
-        chain_index=chain_index,
-        remark=remark,
-        parents=template_domain_names,
-        parents_chain_index=template_chain_index,
-    )
-
-    return unrelaxed_protein
-
-
-def parse_fasta(data):
-    data = re.sub('>$', '', data, flags=re.M)
-    lines = [
-        l.replace('\n', '')
-        for prot in data.split('>') for l in prot.strip().split('\n', 1)
-    ][1:]
-    tags, seqs = lines[::2], lines[1::2]
-
-    tags = [t.split()[0] for t in tags]
-
-    return tags, seqs
-
-
-def generate_feature_dict(
-    tags,
-    seqs,
-    alignment_dir,
-    data_processor,
-    args,
-):
-    tmp_fasta_path = os.path.join(args.output_dir, f"tmp_{os.getpid()}.fasta")
-    if len(seqs) == 1:
-        tag = tags[0]
-        seq = seqs[0]
-        with open(tmp_fasta_path, "w") as fp:
-            fp.write(f">{tag}\n{seq}")
-
-        local_alignment_dir = os.path.join(alignment_dir, tag)
-        feature_dict = data_processor.process_fasta(
-            fasta_path=tmp_fasta_path, alignment_dir=local_alignment_dir
-        )
-    else:
-        with open(tmp_fasta_path, "w") as fp:
-            fp.write(
-                '\n'.join([f">{tag}\n{seq}" for tag, seq in zip(tags, seqs)])
-            )
-        feature_dict = data_processor.process_multiseq_fasta(
-            fasta_path=tmp_fasta_path, super_alignment_dir=alignment_dir,
-        )
-
-    # Remove temporary FASTA file
-    os.remove(tmp_fasta_path)
-
-    return feature_dict
-
-
-def get_model_basename(model_path):
-    return os.path.splitext(
-                os.path.basename(
-                    os.path.normpath(model_path)
-                )
-            )[0]
-
-
-def make_output_directory(output_dir, model_name, multiple_model_mode):
-    if multiple_model_mode:
-        prediction_dir = os.path.join(output_dir, "predictions", model_name)
-    else:
-        prediction_dir = os.path.join(output_dir, "predictions")
-    os.makedirs(prediction_dir, exist_ok=True)
-    return prediction_dir
-
-
-def count_models_to_evaluate(openfold_checkpoint_path, jax_param_path):
-    model_count = 0
-    if openfold_checkpoint_path:
-        model_count += len(openfold_checkpoint_path.split(","))
-    if jax_param_path:
-        model_count += len(jax_param_path.split(","))
-    return model_count
-
-
-def load_models_from_command_line(args, config):
-    # Create the output directory
-
-    multiple_model_mode = count_models_to_evaluate(args.openfold_checkpoint_path, args.jax_param_path) > 1
-    if multiple_model_mode:
-        logger.info(f"evaluating multiple models")
-
-    if args.jax_param_path:
-        for path in args.jax_param_path.split(","):
-            model_basename = get_model_basename(path)
-            model_version = "_".join(model_basename.split("_")[1:])
-            model = AlphaFold(config)
-            model = model.eval()
-            import_jax_weights_(
-                model, path, version=model_version
-            )
-            model = model.to(args.model_device)
-            logger.info(
-                f"Successfully loaded JAX parameters at {path}..."
-            )
-            output_directory = make_output_directory(args.output_dir, model_basename, multiple_model_mode)
-            yield model, output_directory
-    
-    if args.openfold_checkpoint_path:
-        for path in args.openfold_checkpoint_path.split(","):
-            model = AlphaFold(config)
-            model = model.eval()
-            checkpoint_basename = get_model_basename(path)
-            if os.path.isdir(path):
-                # A DeepSpeed checkpoint
-                ckpt_path = os.path.join(
-                    args.output_dir,
-                    checkpoint_basename + ".pt",
-                )
-
-                if not os.path.isfile(ckpt_path):
-                    convert_zero_checkpoint_to_fp32_state_dict(
-                        path,
-                        ckpt_path,
-                    )
-                d = torch.load(ckpt_path)
-                model.load_state_dict(d["ema"]["params"])
-            else:
-                ckpt_path = path
-                d = torch.load(ckpt_path)
-
-                if "ema" in d:
-                    # The public weights have had this done to them already
-                    d = d["ema"]["params"]
-                model.load_state_dict(d)
-            
-            model = model.to(args.model_device)
-            logger.info(
-                f"Loaded OpenFold parameters at {path}..."
-            )
-            output_directory = make_output_directory(args.output_dir, checkpoint_basename, multiple_model_mode)
-            yield model, output_directory
-    
-    if not args.jax_param_path and not args.openfold_checkpoint_path:
-        raise ValueError(
-            "At least one of jax_param_path or openfold_checkpoint_path must "
-            "be specified."
-        )
-
-
-def list_files_with_extensions(dir, extensions):
-    return [f for f in os.listdir(dir) if f.endswith(extensions)]
-
-
-def main(args):
-    # Create the output directory
-    os.makedirs(args.output_dir, exist_ok=True)
-
-    config = model_config(args.config_preset)
-    
-    if(args.trace_model):
-        if(not config.data.predict.fixed_size):
-            raise ValueError(
-                "Tracing requires that fixed_size mode be enabled in the config"
-            )
-    
-    template_featurizer = templates.TemplateHitFeaturizer(
-        mmcif_dir=args.template_mmcif_dir,
-        max_template_date=args.max_template_date,
-        max_hits=config.data.predict.max_templates,
-        kalign_binary_path=args.kalign_binary_path,
-        release_dates_path=args.release_dates_path,
-        obsolete_pdbs_path=args.obsolete_pdbs_path
-    )
-
-    data_processor = data_pipeline.DataPipeline(
-        template_featurizer=template_featurizer,
-    )
-
-    output_dir_base = args.output_dir
-    random_seed = args.data_random_seed
-    if random_seed is None:
-        random_seed = random.randrange(2**32)
-    
-    np.random.seed(random_seed)
-    torch.manual_seed(random_seed + 1)
-    
-    feature_processor = feature_pipeline.FeaturePipeline(config.data)
-    if not os.path.exists(output_dir_base):
-        os.makedirs(output_dir_base)
-    if args.use_precomputed_alignments is None:
-        alignment_dir = os.path.join(output_dir_base, "alignments")
-    else:
-        alignment_dir = args.use_precomputed_alignments
-
-    tag_list = []
-    seq_list = []
-    for fasta_file in list_files_with_extensions(args.fasta_dir, (".fasta", ".fa")):
->>>>>>> 236c6865
         # Gather input sequences
         with open(args.fasta_path, "r") as fp:
             data = fp.read()
@@ -471,7 +146,6 @@
         # assert len(tags) == len(set(tags)), "All FASTA tags must be unique"
         tag = '-'.join(tags)
 
-<<<<<<< HEAD
         lines = [
             l.replace("\n", "")
             for prot in data.split(">")
@@ -659,125 +333,6 @@
     #     )
     #     with open(output_dict_path, "wb") as fp:
     #         pickle.dump(out, fp, protocol=pickle.HIGHEST_PROTOCOL)
-=======
-        tag_list.append((tag, tags))
-        seq_list.append(seqs)
-
-    seq_sort_fn = lambda target: sum([len(s) for s in target[1]])
-    sorted_targets = sorted(zip(tag_list, seq_list), key=seq_sort_fn)
-    feature_dicts = {}
-    for model, output_directory in load_models_from_command_line(args, config): 
-        cur_tracing_interval = 0
-        for (tag, tags), seqs in sorted_targets:
-            output_name = f'{tag}_{args.config_preset}'
-            if args.output_postfix is not None:
-                output_name = f'{output_name}_{args.output_postfix}'
-    
-            # Does nothing if the alignments have already been computed
-            precompute_alignments(tags, seqs, alignment_dir, args)
-        
-            feature_dict = feature_dicts.get(tag, None)
-            if(feature_dict is None):
-                feature_dict = generate_feature_dict(
-                    tags,
-                    seqs,
-                    alignment_dir,
-                    data_processor,
-                    args,
-                )
-
-                if(args.trace_model):
-                    n = feature_dict["aatype"].shape[-2]
-                    rounded_seqlen = round_up_seqlen(n)
-                    feature_dict = pad_feature_dict_seq(
-                        feature_dict, rounded_seqlen,
-                    )
-
-                feature_dicts[tag] = feature_dict
-
-            processed_feature_dict = feature_processor.process_features(
-                feature_dict, mode='predict',
-            )
-
-            processed_feature_dict = {
-                k:torch.as_tensor(v, device=args.model_device) 
-                for k,v in processed_feature_dict.items()
-            }
-
-            if(args.trace_model):
-                if(rounded_seqlen > cur_tracing_interval):
-                    logger.info(
-                        f"Tracing model at {rounded_seqlen} residues..."
-                    )
-                    t = time.perf_counter()
-                    trace_model_(model, processed_feature_dict)
-                    tracing_time = time.perf_counter() - t
-                    logger.info(
-                        f"Tracing time: {tracing_time}"
-                    )
-                    cur_tracing_interval = rounded_seqlen
-
-            out = run_model(model, processed_feature_dict, tag, args)
-
-            # Toss out the recycling dimensions --- we don't need them anymore
-            processed_feature_dict = tensor_tree_map(
-                lambda x: np.array(x[..., -1].cpu()), 
-                processed_feature_dict
-            )
-            out = tensor_tree_map(lambda x: np.array(x.cpu()), out)
-
-            unrelaxed_protein = prep_output(
-                out, 
-                processed_feature_dict, 
-                feature_dict, 
-                feature_processor, 
-                args
-            )
-
-            unrelaxed_output_path = os.path.join(
-                output_directory, f'{output_name}_unrelaxed.pdb'
-            )
-
-            with open(unrelaxed_output_path, 'w') as fp:
-                fp.write(protein.to_pdb(unrelaxed_protein))
-
-            logger.info(f"Output written to {unrelaxed_output_path}...")
-            
-            if not args.skip_relaxation:
-                amber_relaxer = relax.AmberRelaxation(
-                    use_gpu=(args.model_device != "cpu"),
-                    **config.relax,
-                )
-
-                # Relax the prediction.
-                logger.info(f"Running relaxation on {unrelaxed_output_path}...")
-                t = time.perf_counter()
-                visible_devices = os.getenv("CUDA_VISIBLE_DEVICES", default="")
-                if "cuda" in args.model_device:
-                    device_no = args.model_device.split(":")[-1]
-                    os.environ["CUDA_VISIBLE_DEVICES"] = device_no
-                relaxed_pdb_str, _, _ = amber_relaxer.process(prot=unrelaxed_protein)
-                os.environ["CUDA_VISIBLE_DEVICES"] = visible_devices
-                logger.info(f"Relaxation time: {time.perf_counter() - t}")
-
-                # Save the relaxed PDB.
-                relaxed_output_path = os.path.join(
-                    output_directory, f'{output_name}_relaxed.pdb'
-                )
-                with open(relaxed_output_path, 'w') as fp:
-                    fp.write(relaxed_pdb_str)
-                
-                logger.info(f"Relaxed output written to {relaxed_output_path}...")
-
-            if args.save_outputs:
-                output_dict_path = os.path.join(
-                    output_directory, f'{output_name}_output_dict.pkl'
-                )
-                with open(output_dict_path, "wb") as fp:
-                    pickle.dump(out, fp, protocol=pickle.HIGHEST_PROTOCOL)
-
-                logger.info(f"Model output written to {output_dict_path}...")
->>>>>>> 236c6865
 
 
 if __name__ == "__main__":
@@ -831,7 +386,6 @@
              device name is accepted (e.g. "cpu", "cuda:0")""",
     )
     parser.add_argument(
-<<<<<<< HEAD
         "--model_name",
         type=str,
         default="model_1",
@@ -845,21 +399,6 @@
         help="""Path to model parameters. If None, parameters are selected
              automatically according to the model name from 
              openfold/resources/params""",
-=======
-        "--config_preset", type=str, default="model_1",
-        help="""Name of a model config preset defined in openfold/config.py"""
-    )
-    parser.add_argument(
-        "--jax_param_path", type=str, default=None,
-        help="""Path to JAX model parameters. If None, and openfold_checkpoint_path
-             is also None, parameters are selected automatically according to 
-             the model name from openfold/resources/params"""
-    )
-    parser.add_argument(
-        "--openfold_checkpoint_path", type=str, default=None,
-        help="""Path to OpenFold checkpoint. Can be either a DeepSpeed 
-             checkpoint directory or a .pt file"""
->>>>>>> 236c6865
     )
     parser.add_argument(
         "--save_outputs",
@@ -874,7 +413,6 @@
         help="""Number of CPUs with which to run alignment tools""",
     )
     parser.add_argument(
-<<<<<<< HEAD
         "--preset", type=str, default="full_dbs", choices=("reduced_dbs", "full_dbs")
     )
     parser.add_argument("--data_random_seed", type=str, default=None)
@@ -883,46 +421,6 @@
     args = parser.parse_args()
 
     if args.model_device == "cpu" and torch.cuda.is_available():
-=======
-        "--preset", type=str, default='full_dbs',
-        choices=('reduced_dbs', 'full_dbs')
-    )
-    parser.add_argument(
-        "--output_postfix", type=str, default=None,
-        help="""Postfix for output prediction filenames"""
-    )
-    parser.add_argument(
-        "--data_random_seed", type=str, default=None
-    )
-    parser.add_argument(
-        "--skip_relaxation", action="store_true", default=False,
-    )
-    parser.add_argument(
-        "--multimer_ri_gap", type=int, default=200,
-        help="""Residue index offset between multiple sequences, if provided"""
-    )
-    parser.add_argument(
-        "--trace_model", action="store_true", default=False,
-        help="""Whether to convert parts of each model to TorchScript.
-                Significantly improves runtime at the cost of lengthy
-                'compilation.' Useful for large batch jobs."""
-    )
-    parser.add_argument(
-        "--subtract_plddt", action="store_true", default=False,
-        help=""""Whether to output (100 - pLDDT) in the B-factor column instead
-                 of the pLDDT itself"""
-    )
-    add_data_args(parser)
-    args = parser.parse_args()
-
-    if(args.jax_param_path is None and args.openfold_checkpoint_path is None):
-        args.jax_param_path = os.path.join(
-            "openfold", "resources", "params", 
-            "params_" + args.config_preset + ".npz"
-        )
-
-    if(args.model_device == "cpu" and torch.cuda.is_available()):
->>>>>>> 236c6865
         logging.warning(
             """The model is being run on CPU. Consider specifying 
             --model_device for better performance"""
