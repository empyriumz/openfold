--- conflicted
+++ resolved
@@ -56,12 +56,8 @@
 def main(args):
     best_plddt = 0.0
     model_list = ["model_1_ptm", "model_2_ptm", "model_3_ptm", "model_4_ptm", "model_5_ptm"]
-<<<<<<< HEAD
-    #model_list = ["model_3_ptm"]  
-=======
     # model_list = ["model_1", "model_2", "model_3", "model_4", "model_5"]
     # model_list = ["model_4"]
->>>>>>> 9eb3a6da
     for model_name in model_list:
         config = model_config(model_name)
         if args.single_template_recycle is not None:
@@ -81,13 +77,8 @@
         model = model.eval()
         if args.param_path is None:
             args.param_path = os.path.join(
-<<<<<<< HEAD
-            "openfold", "resources", "params", "params_" + model_name + ".npz"
-        )
-=======
                 "openfold", "resources", "params", "params_" + model_name + ".npz"
             )
->>>>>>> 9eb3a6da
         import_jax_weights_(model, args.param_path, version=model_name)
         model = model.to(args.model_device)
 
@@ -268,10 +259,7 @@
     )
     parser.add_argument(
         "--template_mmcif_dir",
-<<<<<<< HEAD
-=======
-        default=None,
->>>>>>> 9eb3a6da
+        default=None,
         type=str,
         help="Path to find template files in mmcif format",
     )
