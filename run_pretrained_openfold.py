# Copyright 2021 AlQuraishi Laboratory
# Copyright 2021 DeepMind Technologies Limited
#
# Licensed under the Apache License, Version 2.0 (the "License");
# you may not use this file except in compliance with the License.
# You may obtain a copy of the License at
#
#      http://www.apache.org/licenses/LICENSE-2.0
#
# Unless required by applicable law or agreed to in writing, software
# distributed under the License is distributed on an "AS IS" BASIS,
# WITHOUT WARRANTIES OR CONDITIONS OF ANY KIND, either express or implied.
# See the License for the specific language governing permissions and
# limitations under the License.
import argparse
import logging
import math
import numpy as np
import os

<<<<<<< HEAD
=======
from openfold.utils.script_utils import load_models_from_command_line, parse_fasta, run_model, prep_output, \
    update_timings, relax_protein

logging.basicConfig()
logger = logging.getLogger(__file__)
logger.setLevel(level=logging.INFO)

import pickle
from pytorch_lightning.utilities.deepspeed import (
    convert_zero_checkpoint_to_fp32_state_dict,
)
>>>>>>> f5abc687
import random
import time
import torch

torch_versions = torch.__version__.split(".")
torch_major_version = int(torch_versions[0])
torch_minor_version = int(torch_versions[1])
if torch_major_version > 1 or (torch_major_version == 1 and torch_minor_version >= 12):
    # Gives a large speedup on Ampere-class GPUs
    torch.set_float32_matmul_precision("high")

torch.set_grad_enabled(False)

from openfold.config import model_config
from openfold.data import templates, feature_pipeline, data_pipeline
<<<<<<< HEAD
from openfold.model.model import AlphaFold
=======
>>>>>>> f5abc687
from openfold.np import residue_constants, protein
import openfold.np.relax.relax as relax

from openfold.utils.tensor_utils import (
    tensor_tree_map,
)
from openfold.utils.trace_utils import (
    pad_feature_dict_seq,
    trace_model_,
)
from scripts.utils import add_data_args


<<<<<<< HEAD
import warnings
warnings.filterwarnings("ignore", message="Ignoring unrecognized record"
                        )
def _file_name(args, model_name, tag, plddt, relaxed=False):
    if args.phenix_pdb_model is not None and args.single_template_recycle is None:
        file_name = "{}_{}_recycle_{:.2f}".format(tag, model_name, plddt)
    
    elif args.phenix_pdb_model is None and args.single_template_recycle is not None:
        file_name = "{}_{}_template_{:.2f}".format(tag, model_name, plddt)
    
    elif args.phenix_pdb_model is not None and args.single_template_recycle is not None:
        file_name = "{}_{}_recycle_template_{:.2f}".format(tag, model_name, plddt)
    
    else:
        file_name = "{}_{}_{:.2f}".format(tag, model_name, plddt)
    
    if not relaxed:
        file_name = "unrelaxed_" + file_name
    if args.num_recycle:
        file_name = file_name + "_{}_iterations".format(args.num_recycle+1)
    # temporary workaround to name output file with msa tag
    if args.use_precomputed_alignments != "./precomputed_alignments":
        file_name = file_name + "_no_msa"
    
    file_name = file_name + ".pdb"
    return file_name


def main(args):
    best_plddt = 0.0
    model_list = ["model_1", "model_2", "model_3", "model_4", "model_5"]
    #model_list = ["model_1", "model_2"]
    if args.single_template_recycle:
        model_list = ["model_1", "model_2"] # only 1 and 2 are trained with templates
    for model_name in model_list:
        config = model_config(model_name)
        if args.phenix_pdb_model and args.single_template_recycle is None:
            print("Activate enhanced recycling")
            # config.data.common.use_templates = False
            # config.model.template.enabled = False
        if args.phenix_pdb_model and args.single_template_recycle:
            print("Activate both enhanced recycling and custom template")
        if args.num_recycle:
            config.data.common.max_recycling_iters = args.num_recycle
        model = AlphaFold(config)
        model = model.eval()
        if args.param_path is None:
            args.param_path = os.path.join(
                "openfold", "resources", "params", "params_" + model_name + ".npz"
            )
        import_jax_weights_(model, args.param_path, version=model_name)
        model = model.to(args.model_device)

        if args.single_template_recycle is None:
            template_featurizer = templates.TemplateHitFeaturizer(
                mmcif_dir=args.template_mmcif_dir,
                max_template_date=args.max_template_date,
                max_hits=config.data.predict.max_templates,
                kalign_binary_path=args.kalign_binary_path,
                release_dates_path=args.release_dates_path,
                obsolete_pdbs_path=args.obsolete_pdbs_path,
            )
        else:
            print("Use custom template")
            template_featurizer = None

        use_small_bfd = args.bfd_database_path is None

        data_processor = data_pipeline.DataPipeline(
            template_featurizer=template_featurizer,
        )

        output_dir_base = args.output_dir
        random_seed = args.data_random_seed
        if random_seed is None:
            random_seed = random.randrange(sys.maxsize)
=======
TRACING_INTERVAL = 50


def precompute_alignments(tags, seqs, alignment_dir, args):
    for tag, seq in zip(tags, seqs):
        tmp_fasta_path = os.path.join(args.output_dir, f"tmp_{os.getpid()}.fasta")
        with open(tmp_fasta_path, "w") as fp:
            fp.write(f">{tag}\n{seq}")

        local_alignment_dir = os.path.join(alignment_dir, tag)
        if args.use_precomputed_alignments is None and not os.path.isdir(
            local_alignment_dir
        ):
            logger.info(f"Generating alignments for {tag}...")

            os.makedirs(local_alignment_dir)

            alignment_runner = data_pipeline.AlignmentRunner(
                jackhmmer_binary_path=args.jackhmmer_binary_path,
                hhblits_binary_path=args.hhblits_binary_path,
                hhsearch_binary_path=args.hhsearch_binary_path,
                uniref90_database_path=args.uniref90_database_path,
                mgnify_database_path=args.mgnify_database_path,
                bfd_database_path=args.bfd_database_path,
                uniclust30_database_path=args.uniclust30_database_path,
                pdb70_database_path=args.pdb70_database_path,
                no_cpus=args.cpus,
            )
            alignment_runner.run(tmp_fasta_path, local_alignment_dir)
        else:
            logger.info(f"Using precomputed alignments for {tag} at {alignment_dir}...")

        # Remove temporary FASTA file
        os.remove(tmp_fasta_path)


def round_up_seqlen(seqlen):
    return int(math.ceil(seqlen / TRACING_INTERVAL)) * TRACING_INTERVAL


def run_model(model, batch, tag, args):
    with torch.no_grad():
        # Temporarily disable templates if there aren't any in the batch
        template_enabled = model.config.template.enabled
        model.config.template.enabled = template_enabled and any(
            ["template_" in k for k in batch]
        )

        logger.info(f"Running inference for {tag}...")
        t = time.perf_counter()
        out = model(batch)
        inference_time = time.perf_counter() - t
        logger.info("Inference time: {:.2f}".format(inference_time))

        model.config.template.enabled = template_enabled

    return out


def prep_output(out, batch, feature_dict, feature_processor, args):
    plddt = out["plddt"]
    mean_plddt = np.mean(plddt)

    plddt_b_factors = np.repeat(
        plddt[..., None], residue_constants.atom_type_num, axis=-1
    )

    if args.subtract_plddt:
        plddt_b_factors = 100 - plddt_b_factors

    # Prep protein metadata
    template_domain_names = []
    template_chain_index = None
    if (
        feature_processor.config.common.use_templates
        and "template_domain_names" in feature_dict
    ):
        template_domain_names = [
            t.decode("utf-8") for t in feature_dict["template_domain_names"]
        ]

        # This works because templates are not shuffled during inference
        template_domain_names = template_domain_names[
            : feature_processor.config.predict.max_templates
        ]

        if "template_chain_index" in feature_dict:
            template_chain_index = feature_dict["template_chain_index"]
            template_chain_index = template_chain_index[
                : feature_processor.config.predict.max_templates
            ]

    no_recycling = feature_processor.config.common.max_recycling_iters
    remark = ", ".join(
        [
            f"no_recycling={no_recycling}",
            f"max_templates={feature_processor.config.predict.max_templates}",
            f"config_preset={args.config_preset}",
        ]
    )

    # For multi-chain FASTAs
    ri = feature_dict["residue_index"]
    chain_index = (ri - np.arange(ri.shape[0])) / args.multimer_ri_gap
    chain_index = chain_index.astype(np.int64)
    cur_chain = 0
    prev_chain_max = 0
    for i, c in enumerate(chain_index):
        if c != cur_chain:
            cur_chain = c
            prev_chain_max = i + cur_chain * args.multimer_ri_gap

        batch["residue_index"][i] -= prev_chain_max

    unrelaxed_protein = protein.from_prediction(
        features=batch,
        result=out,
        b_factors=plddt_b_factors,
        chain_index=chain_index,
        remark=remark,
        parents=template_domain_names,
        parents_chain_index=template_chain_index,
    )

    return unrelaxed_protein


def parse_fasta(data):
    data = re.sub(">$", "", data, flags=re.M)
    lines = [
        l.replace("\n", "")
        for prot in data.split(">")
        for l in prot.strip().split("\n", 1)
    ][1:]
    tags, seqs = lines[::2], lines[1::2]

    tags = [t.split()[0] for t in tags]

    return tags, seqs


def generate_feature_dict(
    tags,
    seqs,
    alignment_dir,
    data_processor,
    args,
):
    tmp_fasta_path = os.path.join(args.output_dir, f"tmp_{os.getpid()}.fasta")
    if len(seqs) == 1:
        tag = tags[0]
        seq = seqs[0]
        with open(tmp_fasta_path, "w") as fp:
            fp.write(f">{tag}\n{seq}")

        local_alignment_dir = os.path.join(alignment_dir, tag)
        feature_dict = data_processor.process_fasta(
            fasta_path=tmp_fasta_path, alignment_dir=local_alignment_dir
        )
    else:
        with open(tmp_fasta_path, "w") as fp:
            fp.write("\n".join([f">{tag}\n{seq}" for tag, seq in zip(tags, seqs)]))
        feature_dict = data_processor.process_multiseq_fasta(
            fasta_path=tmp_fasta_path,
            super_alignment_dir=alignment_dir,
        )

    # Remove temporary FASTA file
    os.remove(tmp_fasta_path)

    return feature_dict


def get_model_basename(model_path):
    return os.path.splitext(os.path.basename(os.path.normpath(model_path)))[0]


def make_output_directory(output_dir, model_name, multiple_model_mode):
    if multiple_model_mode:
        prediction_dir = os.path.join(output_dir, "predictions", model_name)
    else:
        prediction_dir = os.path.join(output_dir, "predictions")
    os.makedirs(prediction_dir, exist_ok=True)
    return prediction_dir


def count_models_to_evaluate(openfold_checkpoint_path, jax_param_path):
    model_count = 0
    if openfold_checkpoint_path:
        model_count += len(openfold_checkpoint_path.split(","))
    if jax_param_path:
        model_count += len(jax_param_path.split(","))
    return model_count


def load_models_from_command_line(args, config):
    # Create the output directory

    multiple_model_mode = (
        count_models_to_evaluate(args.openfold_checkpoint_path, args.jax_param_path) > 1
    )
    if multiple_model_mode:
        logger.info(f"evaluating multiple models")

    if args.jax_param_path:
        for path in args.jax_param_path.split(","):
            model_basename = get_model_basename(path)
            model_version = "_".join(model_basename.split("_")[1:])
            model = AlphaFold(config)
            model = model.eval()
            import_jax_weights_(model, path, version=model_version)
            model = model.to(args.model_device)
            logger.info(f"Successfully loaded JAX parameters at {path}...")
            output_directory = make_output_directory(
                args.output_dir, model_basename, multiple_model_mode
            )
            yield model, output_directory

    if args.openfold_checkpoint_path:
        for path in args.openfold_checkpoint_path.split(","):
            model = AlphaFold(config)
            model = model.eval()
            checkpoint_basename = get_model_basename(path)
            if os.path.isdir(path):
                # A DeepSpeed checkpoint
                ckpt_path = os.path.join(
                    args.output_dir,
                    checkpoint_basename + ".pt",
                )

                if not os.path.isfile(ckpt_path):
                    convert_zero_checkpoint_to_fp32_state_dict(
                        path,
                        ckpt_path,
                    )
                d = torch.load(ckpt_path)
                model.load_state_dict(d["ema"]["params"])
            else:
                ckpt_path = path
                d = torch.load(ckpt_path)

                if "ema" in d:
                    # The public weights have had this done to them already
                    d = d["ema"]["params"]
                model.load_state_dict(d)

            model = model.to(args.model_device)
            logger.info(f"Loaded OpenFold parameters at {path}...")
            output_directory = make_output_directory(
                args.output_dir, checkpoint_basename, multiple_model_mode
            )
            yield model, output_directory

    if not args.jax_param_path and not args.openfold_checkpoint_path:
        raise ValueError(
            "At least one of jax_param_path or openfold_checkpoint_path must "
            "be specified."
        )


def list_files_with_extensions(dir, extensions):
    return [f for f in os.listdir(dir) if f.endswith(extensions)]


def main(args):
    # Create the output directory
    os.makedirs(args.output_dir, exist_ok=True)
    if args.custom_template is None:
        model_list = ["model_1", "model_2", "model_3", "model_4", "model_5"]
    else:
        model_list = ["model_1", "model_2"]
    best_plddt = 0
    for model_name in model_list:
        config = model_config(model_name)
        model = AlphaFold(config)
        model = model.eval()
        npz_path = os.path.join(
            "/hpcgpfs01/scratch/xdai/openfold/params", "params_" + model_name + ".npz"
        )
        import_jax_weights_(model, npz_path, version=model_name)
        model = model.to(args.model_device)
        if args.trace_model:
            if not config.data.predict.fixed_size:
                raise ValueError(
                    "Tracing requires that fixed_size mode be enabled in the config"
                )
        if args.custom_template is None:
            template_featurizer = templates.TemplateHitFeaturizer(
                mmcif_dir=args.template_mmcif_dir,
                max_template_date=args.max_template_date,
                max_hits=config.data.predict.max_templates,
                kalign_binary_path=args.kalign_binary_path,
                release_dates_path=args.release_dates_path,
                obsolete_pdbs_path=args.obsolete_pdbs_path,
            )
        else:
            logger.info("Use custom template")
            template_featurizer = None

        data_processor = data_pipeline.DataPipeline(
            template_featurizer=template_featurizer,
        )

        output_dir_base = args.output_dir
        random_seed = args.data_random_seed
        if random_seed is None:
            random_seed = random.randrange(2**32)

        np.random.seed(random_seed)
        torch.manual_seed(random_seed + 1)

>>>>>>> f5abc687
        feature_processor = feature_pipeline.FeaturePipeline(config.data)
        if not os.path.exists(output_dir_base):
            os.makedirs(output_dir_base)
        if args.use_precomputed_alignments is None:
            alignment_dir = os.path.join(output_dir_base, "alignments")
        else:
            alignment_dir = args.use_precomputed_alignments

<<<<<<< HEAD
        # Gather input sequences
        with open(args.fasta_path, "r") as fp:
            data = fp.read()
    
        tags, seqs = parse_fasta(data)
        # assert len(tags) == len(set(tags)), "All FASTA tags must be unique"
        tag = '-'.join(tags)

        lines = [
            l.replace("\n", "")
            for prot in data.split(">")
            for l in prot.strip().split("\n", 1)
        ][1:]
        tags, seqs = lines[::2], lines[1::2]

        for tag, seq in zip(tags, seqs):
            fasta_path = os.path.join(args.output_dir, "tmp.fasta")
            with open(fasta_path, "w") as fp:
                fp.write(f">{tag}\n{seq}")

            logging.info("Generating features...")
            local_alignment_dir = os.path.join(alignment_dir, tag)
            if args.use_precomputed_alignments is None:
                if not os.path.exists(local_alignment_dir):
                    os.makedirs(local_alignment_dir)

                alignment_runner = data_pipeline.AlignmentRunner(
                    jackhmmer_binary_path=args.jackhmmer_binary_path,
                    hhblits_binary_path=args.hhblits_binary_path,
                    hhsearch_binary_path=args.hhsearch_binary_path,
                    uniref90_database_path=args.uniref90_database_path,
                    mgnify_database_path=args.mgnify_database_path,
                    bfd_database_path=args.bfd_database_path,
                    uniclust30_database_path=args.uniclust30_database_path,
                    pdb70_database_path=args.pdb70_database_path,
                    use_small_bfd=use_small_bfd,
                    no_cpus=args.cpus,
                )
                alignment_runner.run(fasta_path, local_alignment_dir)

            feature_dict = data_processor.process_fasta(
                fasta_path=fasta_path, alignment_dir=local_alignment_dir
            )
            if args.single_template_recycle is not None:
                feature_dict = templates.single_template_process(
                    feature_dict, args.single_template_recycle
                )
            # Remove temporary FASTA file
            os.remove(fasta_path)
=======
        tag_list = []
        seq_list = []
        for fasta_file in list_files_with_extensions(args.fasta_dir, (".fasta", ".fa")):
            # Gather input sequences
            with open(os.path.join(args.fasta_dir, fasta_file), "r") as fp:
                data = fp.read()

            tags, seqs = parse_fasta(data)
            # assert len(tags) == len(set(tags)), "All FASTA tags must be unique"
            tag = "-".join(tags)

            tag_list.append((tag, tags))
            seq_list.append(seqs)

        seq_sort_fn = lambda target: sum([len(s) for s in target[1]])
        sorted_targets = sorted(zip(tag_list, seq_list), key=seq_sort_fn)
        feature_dicts = {}
        # for model, output_directory in load_models_from_command_line(args, config):
        cur_tracing_interval = 0
        for (tag, tags), seqs in sorted_targets:
            # Does nothing if the alignments have already been computed
            precompute_alignments(tags, seqs, alignment_dir, args)

            feature_dict = feature_dicts.get(tag, None)
            if feature_dict is None:
                feature_dict = generate_feature_dict(
                    tags,
                    seqs,
                    alignment_dir,
                    data_processor,
                    args,
                )
            if args.custom_template is not None:
                feature_dict = templates.single_template_process(
                    feature_dict, args.custom_template
                )

                if args.trace_model:
                    n = feature_dict["aatype"].shape[-2]
                    rounded_seqlen = round_up_seqlen(n)
                    feature_dict = pad_feature_dict_seq(
                        feature_dict,
                        rounded_seqlen,
                    )

                feature_dicts[tag] = feature_dict
>>>>>>> f5abc687

            processed_feature_dict = feature_processor.process_features(
                feature_dict,
                mode="predict",
            )

<<<<<<< HEAD
            if args.phenix_pdb_model is not None:
                """
                Import the pdb model generated by Phenix, then get the coordinates of all C_beta atoms (or C_alpha for glycine)
                which will be used for recycling
                """
                import Bio

                parser = Bio.PDB.PDBParser()
                structure = parser.get_structure("phenix", args.phenix_pdb_model)
                structure_unrelax = parser.get_structure("unrelaxed", "/host/openfold/fasta_data/7ku7/7ku7_23035_one_chain_deposit.pdb")
                res_list = Bio.PDB.Selection.unfold_entities(structure, "R")
                res_list_unrelax = Bio.PDB.Selection.unfold_entities(structure_unrelax, "R")

                from Bio import pairwise2

                res_name = []
                res_name_unrelax = []
                for res in res_list:
                    res_name.append(res.resname) 
                for res in res_list_unrelax:
                    res_name_unrelax.append(res.resname) 
    
                alignments = pairwise2.align.localms(res_name,res_name_unrelax,2,-1,-0.5,-0.1, gap_char=["-"])
                from itertools import cycle

                res_cycle = cycle(res_list_unrelax)
                res_unrelax_aligned = []
                for i, res_name in enumerate(alignments[0].seqB):
                    if res_name == '-':
                        res_unrelax_aligned.append(i)
                    else:
                        res_unrelax_aligned.append(next(res_cycle))
                
                coord = []
                for res_unrelax, res_relax in zip(res_unrelax_aligned, res_list):
                    res = res_relax if isinstance(res_unrelax, int) else res_unrelax
                    if res.resname == "GLY":
                        atom = res["CA"]
                        coord.append(atom.get_coord())
                    else:
                        atom = res["CB"]
                        coord.append(atom.get_coord())
                # res_list = Bio.PDB.Selection.unfold_entities(structure, "R")
                # coord = []
                # for res in res_list:
                #     if res.resname == "GLY":
                #         atom = res["CA"]
                #         coord.append(atom.get_coord())
                #         # if atom.get_bfactor() >= 30:
                #         #     coord.append(atom.get_coord())
                #         # else:
                #         #     coord.append(np.array([0.0, 0.0, 0.0], dtype=np.float32))
                #     else:
                #         atom = res["CB"]
                #         coord.append(atom.get_coord())
                        # if atom.get_bfactor() >= 30:
                        #     coord.append(atom.get_coord())
                        # else:
                        #     coord.append(np.array([0.0, 0.0, 0.0], dtype=np.float32))
                        
                recycle_dim = processed_feature_dict["aatype"].shape[-1]
                processed_feature_dict["x_prev"] = torch.tensor(
                    np.repeat(np.array(coord)[..., None], recycle_dim, axis=-1)
                )

            logging.info("Executing model...")
            for key in processed_feature_dict.keys():
                if processed_feature_dict[key].dtype == torch.float64:
                    processed_feature_dict[key] = processed_feature_dict[key].to(
                        torch.float32
                    )
                # if processed_feature_dict[key].dtype == torch.float32:
                #     processed_feature_dict[key] = processed_feature_dict[key].to(torch.float64)

            batch = processed_feature_dict
            with torch.no_grad():
                batch = {
                    k: torch.as_tensor(v, device=args.model_device)
                    for k, v in batch.items()
                }

                t = time.perf_counter()
                out = model(batch)
                logging.info(f"Inference time: {time.perf_counter() - t}")

            # Toss out the recycling dimensions --- we don't need them anymore
            batch = tensor_tree_map(lambda x: np.array(x[..., -1].cpu()), batch)
=======
            processed_feature_dict = {
                k: torch.as_tensor(v, device=args.model_device)
                for k, v in processed_feature_dict.items()
            }

            if args.trace_model:
                if rounded_seqlen > cur_tracing_interval:
                    logger.info(f"Tracing model at {rounded_seqlen} residues...")
                    t = time.perf_counter()
                    trace_model_(model, processed_feature_dict)
                    tracing_time = time.perf_counter() - t
                    logger.info(f"Tracing time: {tracing_time}")
                    cur_tracing_interval = rounded_seqlen

            out = run_model(model, processed_feature_dict, tag, args.output_dir)

            # Toss out the recycling dimensions --- we don't need them anymore
            processed_feature_dict = tensor_tree_map(
                lambda x: np.array(x[..., -1].cpu()), processed_feature_dict
            )
>>>>>>> f5abc687
            out = tensor_tree_map(lambda x: np.array(x.cpu()), out)
            mean_plddt = np.mean(out["plddt"])
            logger.info("Mean plddt for {}: {:.2f}".format(model_name, mean_plddt))
            # unrelaxed_protein = prep_output(
            #     out,
            #     processed_feature_dict,
            #     feature_dict,
            #     feature_processor,
            #     args
            # )
            #         unrelaxed_output_path = os.path.join(
            #     args.output_dir, f'{output_name}_unrelaxed.pdb'
            # )

            #         with open(unrelaxed_output_path, 'w') as fp:
            #             fp.write(protein.to_pdb(unrelaxed_protein))

            # logger.info(f"Output written to {unrelaxed_output_path}...")
            if mean_plddt > best_plddt:
                best_plddt = mean_plddt
                # best_protein = unrelaxed_protein
                best_protein = prep_output(
                    out, processed_feature_dict, feature_dict, feature_processor, args
                )
                output_name = f"{tag}_{model_name}"
                if args.output_postfix is not None:
                    output_name = f"{output_name}_{args.output_postfix}"

    if not args.skip_relaxation:
        amber_relaxer = relax.AmberRelaxation(
            use_gpu=(args.model_device != "cpu"),
            **config.relax,
        )

<<<<<<< HEAD
            mean_plddt = np.mean(out["plddt"])
            print("Mean plddt for {}: {:.2f}".format(model_name, mean_plddt))
            if mean_plddt > best_plddt:
                best_plddt = mean_plddt
                best_output = [batch, out, model_name]
            if "predicted_tm_score" in out.keys():
                print("Predicted TM score: {:.2f}".format(out["predicted_tm_score"]))

    batch, out, model_name = best_output[0], best_output[1], best_output[2]
    plddt = out["plddt"]
    plddt_b_factors = np.repeat(
        plddt[..., None], residue_constants.atom_type_num, axis=-1
    )

    unrelaxed_protein = protein.from_prediction(
        features=batch, result=out, b_factors=plddt_b_factors
    )
    # Save the unrelaxed PDB
    # file_name = _file_name(args, model_name, tag, best_plddt, relaxed=False)
    # unrelaxed_output_path = os.path.join(
    #     args.output_dir,
    #     file_name,
    # )
    # with open(unrelaxed_output_path, "w") as f:
    #     f.write(protein.to_pdb(unrelaxed_protein))

    amber_relaxer = relax.AmberRelaxation(
        use_gpu=(args.model_device != "cpu"),
        **config.relax,
    )
    #if np.mean(plddt) >= 70:
    # Relax the prediction.
    t = time.perf_counter()
    relaxed_pdb_str, _, _ = amber_relaxer.process(prot=unrelaxed_protein)

    print("Relaxation time: {:.1f}".format(time.perf_counter() - t))
    logging.info("Relaxation time used: {:.1f} seconds".format(time.perf_counter() - t))

    file_name = _file_name(args, model_name, tag, best_plddt, relaxed=True)
    # Save the relaxed PDB.
    relaxed_output_path = os.path.join(args.output_dir, file_name)

    with open(relaxed_output_path, "w") as f:
        f.write(relaxed_pdb_str)

    # if args.save_outputs:
    #     output_dict_path = os.path.join(
    #         args.output_dir, f"{tag}_{args.model_name}_output_dict.pkl"
    #     )
    #     with open(output_dict_path, "wb") as fp:
    #         pickle.dump(out, fp, protocol=pickle.HIGHEST_PROTOCOL)
=======
        # Relax the prediction.
        logger.info(f"Running relaxation on the best models")
        t = time.perf_counter()
        visible_devices = os.getenv("CUDA_VISIBLE_DEVICES", default="")
        if "cuda" in args.model_device:
            device_no = args.model_device.split(":")[-1]
            os.environ["CUDA_VISIBLE_DEVICES"] = device_no
        relaxed_pdb_str, _, _ = amber_relaxer.process(prot=best_protein)
        os.environ["CUDA_VISIBLE_DEVICES"] = visible_devices
        logger.info("Relaxation time: {:.2f}".format(time.perf_counter() - t))

        # Save the relaxed PDB.
        relaxed_output_path = os.path.join(
            args.output_dir, "{}_{:.2f}.pdb".format(output_name, best_plddt)
        )
        with open(relaxed_output_path, "w") as fp:
            fp.write(relaxed_pdb_str)

        logger.info(f"Relaxed output written to {relaxed_output_path}...")

    if args.save_outputs:
        output_dict_path = os.path.join(
            args.output_dir, f"{output_name}_output_dict.pkl"
        )
        with open(output_dict_path, "wb") as fp:
            pickle.dump(out, fp, protocol=pickle.HIGHEST_PROTOCOL)

        logger.info(f"Model output written to {output_dict_path}...")
>>>>>>> f5abc687


if __name__ == "__main__":
    parser = argparse.ArgumentParser()
    parser.add_argument(
<<<<<<< HEAD
        "fasta_path",
        type=str,
    )
    parser.add_argument(
        "--template_mmcif_dir",
        default=None,
        type=str,
        help="Path to find template files in mmcif format",
    )
    parser.add_argument(
        "--single_template_recycle",
        type=str,
        default=None,
        help="""Using pdb model refined by Phenix as the template.""",
    )
    parser.add_argument(
        "--num_recycle",
        type=int,
        default=None,
        help="""# of recycling in the inference.""",
    )
    parser.add_argument(
        "--use_precomputed_alignments",
        type=str,
        default=None,
        help="""Path to alignment directory. If provided, alignment computation 
                is skipped and database path arguments are ignored.""",
    )
    parser.add_argument(
        "--output_dir",
        type=str,
        default=os.getcwd(),
        help="""Name of the directory in which to output the prediction""",
    )
    parser.add_argument(
        "--phenix_pdb_model",
        type=str,
        default=None,
        help="""Path for the PDB model generated by Phenix""",
    )
    parser.add_argument(
        "--model_device",
        type=str,
        default="cuda:0",
        help="""Name of the device on which to run the model. Any valid torch
             device name is accepted (e.g. "cpu", "cuda:0")""",
    )
    parser.add_argument(
        "--model_name",
        type=str,
        default="model_1",
        help="""Name of a model config. Choose one of model_{1-5} or 
             model_{1-5}_ptm, as defined on the AlphaFold GitHub.""",
=======
        "fasta_dir",
        type=str,
        help="Path to directory containing FASTA files, one sequence per file",
    )
    parser.add_argument(
        "template_mmcif_dir",
        type=str,
    )
    parser.add_argument(
        "--use_precomputed_alignments",
        type=str,
        default=None,
        help="""Path to alignment directory. If provided, alignment computation 
                is skipped and database path arguments are ignored.""",
    )
    parser.add_argument(
        "--output_dir",
        type=str,
        default=os.getcwd(),
        help="""Name of the directory in which to output the prediction""",
    )
    parser.add_argument(
        "--model_device",
        type=str,
        default="cpu",
        help="""Name of the device on which to run the model. Any valid torch
             device name is accepted (e.g. "cpu", "cuda:0")""",
    )
    parser.add_argument(
        "--config_preset",
        type=str,
        default="model_1",
        help="""Name of a model config preset defined in openfold/config.py""",
    )
    parser.add_argument(
        "--jax_param_path",
        type=str,
        default=None,
        help="""Path to JAX model parameters. If None, and openfold_checkpoint_path
             is also None, parameters are selected automatically according to 
             the model name from openfold/resources/params""",
    )
    parser.add_argument(
        "--openfold_checkpoint_path",
        type=str,
        default=None,
        help="""Path to OpenFold checkpoint. Can be either a DeepSpeed 
             checkpoint directory or a .pt file""",
    )
    parser.add_argument(
        "--custom_template",
        type=str,
        default=None,
        help="""Using custom template for the inference.""",
    )
    parser.add_argument(
        "--save_outputs",
        action="store_true",
        default=False,
        help="Whether to save all model outputs, including embeddings, etc.",
    )
    parser.add_argument(
        "--cpus",
        type=int,
        default=8,
        help="""Number of CPUs with which to run alignment tools""",
    )
    parser.add_argument(
        "--preset", type=str, default="full_dbs", choices=("reduced_dbs", "full_dbs")
    )
    parser.add_argument(
        "--output_postfix",
        type=str,
        default=None,
        help="""Postfix for output prediction filenames""",
>>>>>>> f5abc687
    )
    parser.add_argument("--data_random_seed", type=str, default=None)
    parser.add_argument(
<<<<<<< HEAD
        "--param_path",
        type=str,
        default=None,
        help="""Path to model parameters. If None, parameters are selected
             automatically according to the model name from 
             openfold/resources/params""",
    )
    parser.add_argument(
        "--save_outputs",
        type=bool,
        default=False,
        help="Whether to save all model outputs, including embeddings, etc.",
    )
    parser.add_argument(
        "--cpus",
        type=int,
        default=4,
        help="""Number of CPUs with which to run alignment tools""",
    )
    parser.add_argument(
        "--preset", type=str, default="full_dbs", choices=("reduced_dbs", "full_dbs")
=======
        "--skip_relaxation",
        action="store_true",
        default=False,
    )
    parser.add_argument(
        "--multimer_ri_gap",
        type=int,
        default=200,
        help="""Residue index offset between multiple sequences, if provided""",
    )
    parser.add_argument(
        "--trace_model",
        action="store_true",
        default=False,
        help="""Whether to convert parts of each model to TorchScript.
                Significantly improves runtime at the cost of lengthy
                'compilation.' Useful for large batch jobs.""",
    )
    parser.add_argument(
        "--subtract_plddt",
        action="store_true",
        default=False,
        help=""""Whether to output (100 - pLDDT) in the B-factor column instead
                 of the pLDDT itself""",
>>>>>>> f5abc687
    )
    parser.add_argument("--data_random_seed", type=str, default=None)
    t_start = time.perf_counter()
    add_data_args(parser)
    args = parser.parse_args()

<<<<<<< HEAD
=======
    if args.jax_param_path is None and args.openfold_checkpoint_path is None:
        args.jax_param_path = os.path.join(
            "/hpcgpfs01/scratch/xdai/openfold/params",
            "params_" + args.config_preset + ".npz",
        )

>>>>>>> f5abc687
    if args.model_device == "cpu" and torch.cuda.is_available():
        logging.warning(
            """The model is being run on CPU. Consider specifying 
            --model_device for better performance"""
        )
    logging.basicConfig(filename="example.log", level=logging.INFO)
    main(args)
    logging.info(f"Total time used: {time.perf_counter() - t_start}")
    print("Total time used: {:.1f} seconds".format(time.perf_counter() - t_start))<|MERGE_RESOLUTION|>--- conflicted
+++ resolved
@@ -18,8 +18,6 @@
 import numpy as np
 import os
 
-<<<<<<< HEAD
-=======
 from openfold.utils.script_utils import load_models_from_command_line, parse_fasta, run_model, prep_output, \
     update_timings, relax_protein
 
@@ -31,7 +29,6 @@
 from pytorch_lightning.utilities.deepspeed import (
     convert_zero_checkpoint_to_fp32_state_dict,
 )
->>>>>>> f5abc687
 import random
 import time
 import torch
@@ -47,10 +44,6 @@
 
 from openfold.config import model_config
 from openfold.data import templates, feature_pipeline, data_pipeline
-<<<<<<< HEAD
-from openfold.model.model import AlphaFold
-=======
->>>>>>> f5abc687
 from openfold.np import residue_constants, protein
 import openfold.np.relax.relax as relax
 
@@ -64,84 +57,6 @@
 from scripts.utils import add_data_args
 
 
-<<<<<<< HEAD
-import warnings
-warnings.filterwarnings("ignore", message="Ignoring unrecognized record"
-                        )
-def _file_name(args, model_name, tag, plddt, relaxed=False):
-    if args.phenix_pdb_model is not None and args.single_template_recycle is None:
-        file_name = "{}_{}_recycle_{:.2f}".format(tag, model_name, plddt)
-    
-    elif args.phenix_pdb_model is None and args.single_template_recycle is not None:
-        file_name = "{}_{}_template_{:.2f}".format(tag, model_name, plddt)
-    
-    elif args.phenix_pdb_model is not None and args.single_template_recycle is not None:
-        file_name = "{}_{}_recycle_template_{:.2f}".format(tag, model_name, plddt)
-    
-    else:
-        file_name = "{}_{}_{:.2f}".format(tag, model_name, plddt)
-    
-    if not relaxed:
-        file_name = "unrelaxed_" + file_name
-    if args.num_recycle:
-        file_name = file_name + "_{}_iterations".format(args.num_recycle+1)
-    # temporary workaround to name output file with msa tag
-    if args.use_precomputed_alignments != "./precomputed_alignments":
-        file_name = file_name + "_no_msa"
-    
-    file_name = file_name + ".pdb"
-    return file_name
-
-
-def main(args):
-    best_plddt = 0.0
-    model_list = ["model_1", "model_2", "model_3", "model_4", "model_5"]
-    #model_list = ["model_1", "model_2"]
-    if args.single_template_recycle:
-        model_list = ["model_1", "model_2"] # only 1 and 2 are trained with templates
-    for model_name in model_list:
-        config = model_config(model_name)
-        if args.phenix_pdb_model and args.single_template_recycle is None:
-            print("Activate enhanced recycling")
-            # config.data.common.use_templates = False
-            # config.model.template.enabled = False
-        if args.phenix_pdb_model and args.single_template_recycle:
-            print("Activate both enhanced recycling and custom template")
-        if args.num_recycle:
-            config.data.common.max_recycling_iters = args.num_recycle
-        model = AlphaFold(config)
-        model = model.eval()
-        if args.param_path is None:
-            args.param_path = os.path.join(
-                "openfold", "resources", "params", "params_" + model_name + ".npz"
-            )
-        import_jax_weights_(model, args.param_path, version=model_name)
-        model = model.to(args.model_device)
-
-        if args.single_template_recycle is None:
-            template_featurizer = templates.TemplateHitFeaturizer(
-                mmcif_dir=args.template_mmcif_dir,
-                max_template_date=args.max_template_date,
-                max_hits=config.data.predict.max_templates,
-                kalign_binary_path=args.kalign_binary_path,
-                release_dates_path=args.release_dates_path,
-                obsolete_pdbs_path=args.obsolete_pdbs_path,
-            )
-        else:
-            print("Use custom template")
-            template_featurizer = None
-
-        use_small_bfd = args.bfd_database_path is None
-
-        data_processor = data_pipeline.DataPipeline(
-            template_featurizer=template_featurizer,
-        )
-
-        output_dir_base = args.output_dir
-        random_seed = args.data_random_seed
-        if random_seed is None:
-            random_seed = random.randrange(sys.maxsize)
-=======
 TRACING_INTERVAL = 50
 
 
@@ -453,7 +368,6 @@
         np.random.seed(random_seed)
         torch.manual_seed(random_seed + 1)
 
->>>>>>> f5abc687
         feature_processor = feature_pipeline.FeaturePipeline(config.data)
         if not os.path.exists(output_dir_base):
             os.makedirs(output_dir_base)
@@ -462,57 +376,6 @@
         else:
             alignment_dir = args.use_precomputed_alignments
 
-<<<<<<< HEAD
-        # Gather input sequences
-        with open(args.fasta_path, "r") as fp:
-            data = fp.read()
-    
-        tags, seqs = parse_fasta(data)
-        # assert len(tags) == len(set(tags)), "All FASTA tags must be unique"
-        tag = '-'.join(tags)
-
-        lines = [
-            l.replace("\n", "")
-            for prot in data.split(">")
-            for l in prot.strip().split("\n", 1)
-        ][1:]
-        tags, seqs = lines[::2], lines[1::2]
-
-        for tag, seq in zip(tags, seqs):
-            fasta_path = os.path.join(args.output_dir, "tmp.fasta")
-            with open(fasta_path, "w") as fp:
-                fp.write(f">{tag}\n{seq}")
-
-            logging.info("Generating features...")
-            local_alignment_dir = os.path.join(alignment_dir, tag)
-            if args.use_precomputed_alignments is None:
-                if not os.path.exists(local_alignment_dir):
-                    os.makedirs(local_alignment_dir)
-
-                alignment_runner = data_pipeline.AlignmentRunner(
-                    jackhmmer_binary_path=args.jackhmmer_binary_path,
-                    hhblits_binary_path=args.hhblits_binary_path,
-                    hhsearch_binary_path=args.hhsearch_binary_path,
-                    uniref90_database_path=args.uniref90_database_path,
-                    mgnify_database_path=args.mgnify_database_path,
-                    bfd_database_path=args.bfd_database_path,
-                    uniclust30_database_path=args.uniclust30_database_path,
-                    pdb70_database_path=args.pdb70_database_path,
-                    use_small_bfd=use_small_bfd,
-                    no_cpus=args.cpus,
-                )
-                alignment_runner.run(fasta_path, local_alignment_dir)
-
-            feature_dict = data_processor.process_fasta(
-                fasta_path=fasta_path, alignment_dir=local_alignment_dir
-            )
-            if args.single_template_recycle is not None:
-                feature_dict = templates.single_template_process(
-                    feature_dict, args.single_template_recycle
-                )
-            # Remove temporary FASTA file
-            os.remove(fasta_path)
-=======
         tag_list = []
         seq_list = []
         for fasta_file in list_files_with_extensions(args.fasta_dir, (".fasta", ".fa")):
@@ -559,102 +422,12 @@
                     )
 
                 feature_dicts[tag] = feature_dict
->>>>>>> f5abc687
 
             processed_feature_dict = feature_processor.process_features(
                 feature_dict,
                 mode="predict",
             )
 
-<<<<<<< HEAD
-            if args.phenix_pdb_model is not None:
-                """
-                Import the pdb model generated by Phenix, then get the coordinates of all C_beta atoms (or C_alpha for glycine)
-                which will be used for recycling
-                """
-                import Bio
-
-                parser = Bio.PDB.PDBParser()
-                structure = parser.get_structure("phenix", args.phenix_pdb_model)
-                structure_unrelax = parser.get_structure("unrelaxed", "/host/openfold/fasta_data/7ku7/7ku7_23035_one_chain_deposit.pdb")
-                res_list = Bio.PDB.Selection.unfold_entities(structure, "R")
-                res_list_unrelax = Bio.PDB.Selection.unfold_entities(structure_unrelax, "R")
-
-                from Bio import pairwise2
-
-                res_name = []
-                res_name_unrelax = []
-                for res in res_list:
-                    res_name.append(res.resname) 
-                for res in res_list_unrelax:
-                    res_name_unrelax.append(res.resname) 
-    
-                alignments = pairwise2.align.localms(res_name,res_name_unrelax,2,-1,-0.5,-0.1, gap_char=["-"])
-                from itertools import cycle
-
-                res_cycle = cycle(res_list_unrelax)
-                res_unrelax_aligned = []
-                for i, res_name in enumerate(alignments[0].seqB):
-                    if res_name == '-':
-                        res_unrelax_aligned.append(i)
-                    else:
-                        res_unrelax_aligned.append(next(res_cycle))
-                
-                coord = []
-                for res_unrelax, res_relax in zip(res_unrelax_aligned, res_list):
-                    res = res_relax if isinstance(res_unrelax, int) else res_unrelax
-                    if res.resname == "GLY":
-                        atom = res["CA"]
-                        coord.append(atom.get_coord())
-                    else:
-                        atom = res["CB"]
-                        coord.append(atom.get_coord())
-                # res_list = Bio.PDB.Selection.unfold_entities(structure, "R")
-                # coord = []
-                # for res in res_list:
-                #     if res.resname == "GLY":
-                #         atom = res["CA"]
-                #         coord.append(atom.get_coord())
-                #         # if atom.get_bfactor() >= 30:
-                #         #     coord.append(atom.get_coord())
-                #         # else:
-                #         #     coord.append(np.array([0.0, 0.0, 0.0], dtype=np.float32))
-                #     else:
-                #         atom = res["CB"]
-                #         coord.append(atom.get_coord())
-                        # if atom.get_bfactor() >= 30:
-                        #     coord.append(atom.get_coord())
-                        # else:
-                        #     coord.append(np.array([0.0, 0.0, 0.0], dtype=np.float32))
-                        
-                recycle_dim = processed_feature_dict["aatype"].shape[-1]
-                processed_feature_dict["x_prev"] = torch.tensor(
-                    np.repeat(np.array(coord)[..., None], recycle_dim, axis=-1)
-                )
-
-            logging.info("Executing model...")
-            for key in processed_feature_dict.keys():
-                if processed_feature_dict[key].dtype == torch.float64:
-                    processed_feature_dict[key] = processed_feature_dict[key].to(
-                        torch.float32
-                    )
-                # if processed_feature_dict[key].dtype == torch.float32:
-                #     processed_feature_dict[key] = processed_feature_dict[key].to(torch.float64)
-
-            batch = processed_feature_dict
-            with torch.no_grad():
-                batch = {
-                    k: torch.as_tensor(v, device=args.model_device)
-                    for k, v in batch.items()
-                }
-
-                t = time.perf_counter()
-                out = model(batch)
-                logging.info(f"Inference time: {time.perf_counter() - t}")
-
-            # Toss out the recycling dimensions --- we don't need them anymore
-            batch = tensor_tree_map(lambda x: np.array(x[..., -1].cpu()), batch)
-=======
             processed_feature_dict = {
                 k: torch.as_tensor(v, device=args.model_device)
                 for k, v in processed_feature_dict.items()
@@ -675,7 +448,6 @@
             processed_feature_dict = tensor_tree_map(
                 lambda x: np.array(x[..., -1].cpu()), processed_feature_dict
             )
->>>>>>> f5abc687
             out = tensor_tree_map(lambda x: np.array(x.cpu()), out)
             mean_plddt = np.mean(out["plddt"])
             logger.info("Mean plddt for {}: {:.2f}".format(model_name, mean_plddt))
@@ -710,59 +482,6 @@
             **config.relax,
         )
 
-<<<<<<< HEAD
-            mean_plddt = np.mean(out["plddt"])
-            print("Mean plddt for {}: {:.2f}".format(model_name, mean_plddt))
-            if mean_plddt > best_plddt:
-                best_plddt = mean_plddt
-                best_output = [batch, out, model_name]
-            if "predicted_tm_score" in out.keys():
-                print("Predicted TM score: {:.2f}".format(out["predicted_tm_score"]))
-
-    batch, out, model_name = best_output[0], best_output[1], best_output[2]
-    plddt = out["plddt"]
-    plddt_b_factors = np.repeat(
-        plddt[..., None], residue_constants.atom_type_num, axis=-1
-    )
-
-    unrelaxed_protein = protein.from_prediction(
-        features=batch, result=out, b_factors=plddt_b_factors
-    )
-    # Save the unrelaxed PDB
-    # file_name = _file_name(args, model_name, tag, best_plddt, relaxed=False)
-    # unrelaxed_output_path = os.path.join(
-    #     args.output_dir,
-    #     file_name,
-    # )
-    # with open(unrelaxed_output_path, "w") as f:
-    #     f.write(protein.to_pdb(unrelaxed_protein))
-
-    amber_relaxer = relax.AmberRelaxation(
-        use_gpu=(args.model_device != "cpu"),
-        **config.relax,
-    )
-    #if np.mean(plddt) >= 70:
-    # Relax the prediction.
-    t = time.perf_counter()
-    relaxed_pdb_str, _, _ = amber_relaxer.process(prot=unrelaxed_protein)
-
-    print("Relaxation time: {:.1f}".format(time.perf_counter() - t))
-    logging.info("Relaxation time used: {:.1f} seconds".format(time.perf_counter() - t))
-
-    file_name = _file_name(args, model_name, tag, best_plddt, relaxed=True)
-    # Save the relaxed PDB.
-    relaxed_output_path = os.path.join(args.output_dir, file_name)
-
-    with open(relaxed_output_path, "w") as f:
-        f.write(relaxed_pdb_str)
-
-    # if args.save_outputs:
-    #     output_dict_path = os.path.join(
-    #         args.output_dir, f"{tag}_{args.model_name}_output_dict.pkl"
-    #     )
-    #     with open(output_dict_path, "wb") as fp:
-    #         pickle.dump(out, fp, protocol=pickle.HIGHEST_PROTOCOL)
-=======
         # Relax the prediction.
         logger.info(f"Running relaxation on the best models")
         t = time.perf_counter()
@@ -791,67 +510,11 @@
             pickle.dump(out, fp, protocol=pickle.HIGHEST_PROTOCOL)
 
         logger.info(f"Model output written to {output_dict_path}...")
->>>>>>> f5abc687
 
 
 if __name__ == "__main__":
     parser = argparse.ArgumentParser()
     parser.add_argument(
-<<<<<<< HEAD
-        "fasta_path",
-        type=str,
-    )
-    parser.add_argument(
-        "--template_mmcif_dir",
-        default=None,
-        type=str,
-        help="Path to find template files in mmcif format",
-    )
-    parser.add_argument(
-        "--single_template_recycle",
-        type=str,
-        default=None,
-        help="""Using pdb model refined by Phenix as the template.""",
-    )
-    parser.add_argument(
-        "--num_recycle",
-        type=int,
-        default=None,
-        help="""# of recycling in the inference.""",
-    )
-    parser.add_argument(
-        "--use_precomputed_alignments",
-        type=str,
-        default=None,
-        help="""Path to alignment directory. If provided, alignment computation 
-                is skipped and database path arguments are ignored.""",
-    )
-    parser.add_argument(
-        "--output_dir",
-        type=str,
-        default=os.getcwd(),
-        help="""Name of the directory in which to output the prediction""",
-    )
-    parser.add_argument(
-        "--phenix_pdb_model",
-        type=str,
-        default=None,
-        help="""Path for the PDB model generated by Phenix""",
-    )
-    parser.add_argument(
-        "--model_device",
-        type=str,
-        default="cuda:0",
-        help="""Name of the device on which to run the model. Any valid torch
-             device name is accepted (e.g. "cpu", "cuda:0")""",
-    )
-    parser.add_argument(
-        "--model_name",
-        type=str,
-        default="model_1",
-        help="""Name of a model config. Choose one of model_{1-5} or 
-             model_{1-5}_ptm, as defined on the AlphaFold GitHub.""",
-=======
         "fasta_dir",
         type=str,
         help="Path to directory containing FASTA files, one sequence per file",
@@ -927,33 +590,9 @@
         type=str,
         default=None,
         help="""Postfix for output prediction filenames""",
->>>>>>> f5abc687
     )
     parser.add_argument("--data_random_seed", type=str, default=None)
     parser.add_argument(
-<<<<<<< HEAD
-        "--param_path",
-        type=str,
-        default=None,
-        help="""Path to model parameters. If None, parameters are selected
-             automatically according to the model name from 
-             openfold/resources/params""",
-    )
-    parser.add_argument(
-        "--save_outputs",
-        type=bool,
-        default=False,
-        help="Whether to save all model outputs, including embeddings, etc.",
-    )
-    parser.add_argument(
-        "--cpus",
-        type=int,
-        default=4,
-        help="""Number of CPUs with which to run alignment tools""",
-    )
-    parser.add_argument(
-        "--preset", type=str, default="full_dbs", choices=("reduced_dbs", "full_dbs")
-=======
         "--skip_relaxation",
         action="store_true",
         default=False,
@@ -978,22 +617,16 @@
         default=False,
         help=""""Whether to output (100 - pLDDT) in the B-factor column instead
                  of the pLDDT itself""",
->>>>>>> f5abc687
-    )
-    parser.add_argument("--data_random_seed", type=str, default=None)
-    t_start = time.perf_counter()
+    )
     add_data_args(parser)
     args = parser.parse_args()
 
-<<<<<<< HEAD
-=======
     if args.jax_param_path is None and args.openfold_checkpoint_path is None:
         args.jax_param_path = os.path.join(
             "/hpcgpfs01/scratch/xdai/openfold/params",
             "params_" + args.config_preset + ".npz",
         )
 
->>>>>>> f5abc687
     if args.model_device == "cpu" and torch.cuda.is_available():
         logging.warning(
             """The model is being run on CPU. Consider specifying 
