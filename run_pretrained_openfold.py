--- conflicted
+++ resolved
@@ -26,13 +26,9 @@
 logger.setLevel(level=logging.INFO)
 
 import pickle
-<<<<<<< HEAD
 from pytorch_lightning.utilities.deepspeed import (
     convert_zero_checkpoint_to_fp32_state_dict,
 )
-=======
-
->>>>>>> 6908936b
 import random
 import time
 import torch
@@ -101,7 +97,6 @@
     return int(math.ceil(seqlen / TRACING_INTERVAL)) * TRACING_INTERVAL
 
 
-<<<<<<< HEAD
 def run_model(model, batch, tag, args):
     with torch.no_grad():
         # Temporarily disable templates if there aren't any in the batch
@@ -203,8 +198,6 @@
     return tags, seqs
 
 
-=======
->>>>>>> 6908936b
 def generate_feature_dict(
     tags,
     seqs,
@@ -236,7 +229,6 @@
 
     return feature_dict
 
-<<<<<<< HEAD
 
 def get_model_basename(model_path):
     return os.path.splitext(os.path.basename(os.path.normpath(model_path)))[0]
@@ -325,8 +317,6 @@
         )
 
 
-=======
->>>>>>> 6908936b
 def list_files_with_extensions(dir, extensions):
     return [f for f in os.listdir(dir) if f.endswith(extensions)]
 
@@ -370,7 +360,6 @@
             template_featurizer=template_featurizer,
         )
 
-<<<<<<< HEAD
         output_dir_base = args.output_dir
         random_seed = args.data_random_seed
         if random_seed is None:
@@ -405,48 +394,6 @@
         sorted_targets = sorted(zip(tag_list, seq_list), key=seq_sort_fn)
         feature_dicts = {}
         # for model, output_directory in load_models_from_command_line(args, config):
-=======
-    output_dir_base = args.output_dir
-    random_seed = args.data_random_seed
-    if random_seed is None:
-        random_seed = random.randrange(2**32)
-    
-    np.random.seed(random_seed)
-    torch.manual_seed(random_seed + 1)
-    
-    feature_processor = feature_pipeline.FeaturePipeline(config.data)
-    if not os.path.exists(output_dir_base):
-        os.makedirs(output_dir_base)
-    if args.use_precomputed_alignments is None:
-        alignment_dir = os.path.join(output_dir_base, "alignments")
-    else:
-        alignment_dir = args.use_precomputed_alignments
-
-    tag_list = []
-    seq_list = []
-    for fasta_file in list_files_with_extensions(args.fasta_dir, (".fasta", ".fa")):
-        # Gather input sequences
-        with open(os.path.join(args.fasta_dir, fasta_file), "r") as fp:
-            data = fp.read()
-    
-        tags, seqs = parse_fasta(data)
-        # assert len(tags) == len(set(tags)), "All FASTA tags must be unique"
-        tag = '-'.join(tags)
-
-        tag_list.append((tag, tags))
-        seq_list.append(seqs)
-
-    seq_sort_fn = lambda target: sum([len(s) for s in target[1]])
-    sorted_targets = sorted(zip(tag_list, seq_list), key=seq_sort_fn)
-    feature_dicts = {}
-    model_generator = load_models_from_command_line(
-        config,
-        args.model_device,
-        args.openfold_checkpoint_path,
-        args.jax_param_path,
-        args.output_dir)
-    for model, output_directory in model_generator:
->>>>>>> 6908936b
         cur_tracing_interval = 0
         for (tag, tags), seqs in sorted_targets:
             # Does nothing if the alignments have already been computed
@@ -535,7 +482,6 @@
             **config.relax,
         )
 
-<<<<<<< HEAD
         # Relax the prediction.
         logger.info(f"Running relaxation on the best models")
         t = time.perf_counter()
@@ -562,38 +508,6 @@
         )
         with open(output_dict_path, "wb") as fp:
             pickle.dump(out, fp, protocol=pickle.HIGHEST_PROTOCOL)
-=======
-            unrelaxed_protein = prep_output(
-                out, 
-                processed_feature_dict, 
-                feature_dict, 
-                feature_processor, 
-                args.config_preset,
-                args.multimer_ri_gap,
-                args.subtract_plddt
-            )
-
-            unrelaxed_output_path = os.path.join(
-                output_directory, f'{output_name}_unrelaxed.pdb'
-            )
-
-            with open(unrelaxed_output_path, 'w') as fp:
-                fp.write(protein.to_pdb(unrelaxed_protein))
-
-            logger.info(f"Output written to {unrelaxed_output_path}...")
-            
-            if not args.skip_relaxation:
-                # Relax the prediction.
-                logger.info(f"Running relaxation on {unrelaxed_output_path}...")
-                relax_protein(config, args.model_device, unrelaxed_protein, output_directory, output_name)
-
-            if args.save_outputs:
-                output_dict_path = os.path.join(
-                    output_directory, f'{output_name}_output_dict.pkl'
-                )
-                with open(output_dict_path, "wb") as fp:
-                    pickle.dump(out, fp, protocol=pickle.HIGHEST_PROTOCOL)
->>>>>>> 6908936b
 
         logger.info(f"Model output written to {output_dict_path}...")
 
