--- conflicted
+++ resolved
@@ -44,14 +44,7 @@
 torch_versions = torch.__version__.split(".")
 torch_major_version = int(torch_versions[0])
 torch_minor_version = int(torch_versions[1])
-<<<<<<< HEAD
 if torch_major_version > 1 or (torch_major_version == 1 and torch_minor_version >= 12):
-=======
-if(
-    torch_major_version > 1 or
-    (torch_major_version == 1 and torch_minor_version >= 12)
-):
->>>>>>> 7fdb503e
     # Gives a large speedup on Ampere-class GPUs
     torch.set_float32_matmul_precision("high")
 
@@ -258,7 +251,6 @@
 def main(args):
     # Create the output directory
     os.makedirs(args.output_dir, exist_ok=True)
-<<<<<<< HEAD
     if args.custom_template is None:
         model_list = ["model_1", "model_2", "model_3", "model_4", "model_5"]
     else:
@@ -288,31 +280,11 @@
         else:
             logger.info("Use custom template")
             template_featurizer = None
-=======
-
-    config = model_config(args.config_preset, long_sequence_inference=args.long_sequence_inference)
-
-    if(args.trace_model):
-        if(not config.data.predict.fixed_size):
-            raise ValueError(
-                "Tracing requires that fixed_size mode be enabled in the config"
-            )
-
-    template_featurizer = templates.TemplateHitFeaturizer(
-        mmcif_dir=args.template_mmcif_dir,
-        max_template_date=args.max_template_date,
-        max_hits=config.data.predict.max_templates,
-        kalign_binary_path=args.kalign_binary_path,
-        release_dates_path=args.release_dates_path,
-        obsolete_pdbs_path=args.obsolete_pdbs_path
-    )
->>>>>>> 7fdb503e
 
         data_processor = data_pipeline.DataPipeline(
             template_featurizer=template_featurizer,
         )
 
-<<<<<<< HEAD
         output_dir_base = args.output_dir
         random_seed = args.data_random_seed
         if random_seed is None:
@@ -348,54 +320,6 @@
         feature_dicts = {}
         cur_tracing_interval = 0
         for (tag, tags), seqs in sorted_targets:
-=======
-    output_dir_base = args.output_dir
-    random_seed = args.data_random_seed
-    if random_seed is None:
-        random_seed = random.randrange(2**32)
-
-    np.random.seed(random_seed)
-    torch.manual_seed(random_seed + 1)
-
-    feature_processor = feature_pipeline.FeaturePipeline(config.data)
-    if not os.path.exists(output_dir_base):
-        os.makedirs(output_dir_base)
-    if args.use_precomputed_alignments is None:
-        alignment_dir = os.path.join(output_dir_base, "alignments")
-    else:
-        alignment_dir = args.use_precomputed_alignments
-
-    tag_list = []
-    seq_list = []
-    for fasta_file in list_files_with_extensions(args.fasta_dir, (".fasta", ".fa")):
-        # Gather input sequences
-        with open(os.path.join(args.fasta_dir, fasta_file), "r") as fp:
-            data = fp.read()
-
-        tags, seqs = parse_fasta(data)
-        # assert len(tags) == len(set(tags)), "All FASTA tags must be unique"
-        tag = '-'.join(tags)
-
-        tag_list.append((tag, tags))
-        seq_list.append(seqs)
-
-    seq_sort_fn = lambda target: sum([len(s) for s in target[1]])
-    sorted_targets = sorted(zip(tag_list, seq_list), key=seq_sort_fn)
-    feature_dicts = {}
-    model_generator = load_models_from_command_line(
-        config,
-        args.model_device,
-        args.openfold_checkpoint_path,
-        args.jax_param_path,
-        args.output_dir)
-    for model, output_directory in model_generator:
-        cur_tracing_interval = 0
-        for (tag, tags), seqs in sorted_targets:
-            output_name = f'{tag}_{args.config_preset}'
-            if args.output_postfix is not None:
-                output_name = f'{output_name}_{args.output_postfix}'
-
->>>>>>> 7fdb503e
             # Does nothing if the alignments have already been computed
             precompute_alignments(tags, seqs, alignment_dir, args)
 
@@ -429,13 +353,8 @@
             )
 
             processed_feature_dict = {
-<<<<<<< HEAD
                 k: torch.as_tensor(v, device=args.model_device)
                 for k, v in processed_feature_dict.items()
-=======
-                k:torch.as_tensor(v, device=args.model_device)
-                for k,v in processed_feature_dict.items()
->>>>>>> 7fdb503e
             }
 
             if args.trace_model:
@@ -451,7 +370,6 @@
 
             # Toss out the recycling dimensions --- we don't need them anymore
             processed_feature_dict = tensor_tree_map(
-<<<<<<< HEAD
                 lambda x: np.array(x[..., -1].cpu()), processed_feature_dict
             )
             out = tensor_tree_map(lambda x: np.array(x.cpu()), out)
@@ -461,46 +379,6 @@
                 best_plddt = mean_plddt
                 best_protein = prep_output(
                     out, processed_feature_dict, feature_dict, feature_processor, args
-=======
-                lambda x: np.array(x[..., -1].cpu()),
-                processed_feature_dict
-            )
-            out = tensor_tree_map(lambda x: np.array(x.cpu()), out)
-
-            unrelaxed_protein = prep_output(
-                out,
-                processed_feature_dict,
-                feature_dict,
-                feature_processor,
-                args.config_preset,
-                args.multimer_ri_gap,
-                args.subtract_plddt
-            )
-
-            unrelaxed_file_suffix = "_unrelaxed.pdb"
-            if args.cif_output:
-                unrelaxed_file_suffix = "_unrelaxed.cif"
-            unrelaxed_output_path = os.path.join(
-                output_directory, f'{output_name}{unrelaxed_file_suffix}'
-            )
-
-            with open(unrelaxed_output_path, 'w') as fp:
-                if args.cif_output:
-                    fp.write(protein.to_modelcif(unrelaxed_protein))
-                else:
-                    fp.write(protein.to_pdb(unrelaxed_protein))
-
-            logger.info(f"Output written to {unrelaxed_output_path}...")
-
-            if not args.skip_relaxation:
-                # Relax the prediction.
-                logger.info(f"Running relaxation on {unrelaxed_output_path}...")
-                relax_protein(config, args.model_device, unrelaxed_protein, output_directory, output_name, args.cif_output)
-
-            if args.save_outputs:
-                output_dict_path = os.path.join(
-                    output_directory, f'{output_name}_output_dict.pkl'
->>>>>>> 7fdb503e
                 )
                 output_name = "{}_{}_{:.2f}".format(tag, model_name, best_plddt)
                 if args.output_postfix is not None:
@@ -642,17 +520,7 @@
     add_data_args(parser)
     args = parser.parse_args()
 
-<<<<<<< HEAD
     if args.model_device == "cpu" and torch.cuda.is_available():
-=======
-    if(args.jax_param_path is None and args.openfold_checkpoint_path is None):
-        args.jax_param_path = os.path.join(
-            "openfold", "resources", "params",
-            "params_" + args.config_preset + ".npz"
-        )
-
-    if(args.model_device == "cpu" and torch.cuda.is_available()):
->>>>>>> 7fdb503e
         logging.warning(
             """The model is being run on CPU. Consider specifying 
             --model_device for better performance"""
